--- conflicted
+++ resolved
@@ -21,11 +21,7 @@
 #define RPL_YOURHOST_MSG		"002 %s :Your host is %s, running version ngircd-%s (%s/%s/%s)"
 #define RPL_CREATED_MSG			"003 %s :This server has been started %s"
 #define RPL_MYINFO_MSG			"004 %s %s ngircd-%s %s %s"
-<<<<<<< HEAD
-#define RPL_ISUPPORT1_MSG		"005 %s RFC2812 IRCD=ngIRCd CASEMAPPING=ascii PREFIX=(qaohv)~&@%%+ CHANTYPES=#&+ CHANMODES=beI,k,l,imMnOPRstz CHANLIMIT=#&+:%d :are supported on this server"
-=======
-#define RPL_ISUPPORT1_MSG		"005 %s RFC2812 IRCD=ngIRCd CHARSET=UTF-8 CASEMAPPING=ascii PREFIX=(ov)@+ CHANTYPES=#&+ CHANMODES=beI,k,l,imMnOPRstz CHANLIMIT=#&+:%d :are supported on this server"
->>>>>>> 343a90dc
+#define RPL_ISUPPORT1_MSG		"005 %s RFC2812 IRCD=ngIRCd CHARSET=UTF-8 CASEMAPPING=ascii PREFIX=(qaohv)~&@%%+ CHANTYPES=#&+ CHANMODES=beI,k,l,imMnOPRstz CHANLIMIT=#&+:%d :are supported on this server"
 #define RPL_ISUPPORT2_MSG		"005 %s CHANNELLEN=%d NICKLEN=%d TOPICLEN=%d AWAYLEN=%d KICKLEN=%d MODES=%d MAXLIST=beI:%d EXCEPTS=e INVEX=I PENALTY :are supported on this server"
 
 #define RPL_TRACELINK_MSG		"200 %s Link %s-%s %s %s V%s %ld %d %d"
