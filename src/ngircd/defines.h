--- conflicted
+++ resolved
@@ -164,11 +164,7 @@
 #define USERMODES "aBcCiorRswx"
 
 /** Supported channel modes. */
-<<<<<<< HEAD
-#define CHANMODES "beiIklmMnoOPrRstvz"
-=======
-#define CHANMODES "abehiIklmnoOPqrRstvz"
->>>>>>> 097c72aa
+#define CHANMODES "abehiIklmMnoOPqrRstvz"
 
 /** Away message for users connected to linked servers. */
 #define DEFAULT_AWAY_MSG "Away"
