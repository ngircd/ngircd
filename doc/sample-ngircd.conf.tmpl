--- conflicted
+++ resolved
@@ -166,7 +166,9 @@
 	# "PONG" reply.
 	;RequireAuthPing = no
 
-<<<<<<< HEAD
+	# Silently drop all incomming CTCP requests.
+	;ScrubCTCP = no
+
 	# Syslog "facility" to which ngIRCd should send log messages.
 	# Possible values are system dependent, but most probably auth, daemon,
 	# user and local1 through local7 are possible values; see syslog(3).
@@ -183,10 +185,6 @@
 	# SSL-related configuration options. Please note that this section
 	# is only available when ngIRCd is compiled with support for SSL!
 	# So don't forget to remove the ";" above if this is the case ...
-=======
-	# Silently drop all incomming CTCP requests.
-	;ScrubCTCP = no
->>>>>>> 5410d967
 
 	# SSL Server Key Certificate
 	;SSLCertFile = :ETCDIR:/ssl/server-cert.pem
