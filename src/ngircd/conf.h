--- conflicted
+++ resolved
@@ -175,19 +175,17 @@
 /** Enable IDENT lookups, even when compiled with support for it */
 GLOBAL bool Conf_Ident;
 
+/** Enable "more privacy" mode and "censor" some user-related information */
+GLOBAL bool Conf_MorePrivacy;
+
+/** Enable NOTICE AUTH messages on connect */
+GLOBAL bool Conf_NoticeAuth;
+
 /** Enable all usage of PAM, even when compiled with support for it */
 GLOBAL bool Conf_PAM;
 
-<<<<<<< HEAD
 /** Disable all CTCP commands except for /me ? */
 GLOBAL bool Conf_ScrubCTCP;
-=======
-/** Enable "more privacy" mode and "censor" some user-related information */
-GLOBAL bool Conf_MorePrivacy;
->>>>>>> b80e115f
-
-/** Enable NOTICE AUTH messages on connect */
-GLOBAL bool Conf_NoticeAuth;
 
 /*
  * try to connect to remote systems using the ipv6 protocol,
