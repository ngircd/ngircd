/*
 * ngIRCd -- The Next Generation IRC Daemon
 * Copyright (c)2001-2018 Alexander Barton (alex@barton.de) and Contributors.
 *
 * This program is free software; you can redistribute it and/or modify
 * it under the terms of the GNU General Public License as published by
 * the Free Software Foundation; either version 2 of the License, or
 * (at your option) any later version.
 * Please read the file COPYING, README and AUTHORS for more information.
 */

#include "portab.h"

/**
 * @file
 * IRC channel commands
 */

#include <assert.h>
#include <stdlib.h>
#include <stdio.h>
#include <string.h>

#include "conn.h"
#include "channel.h"
#include "conn-func.h"
#include "lists.h"
#include "log.h"
#include "match.h"
#include "messages.h"
#include "parse.h"
#include "irc.h"
#include "irc-info.h"
#include "irc-macros.h"
#include "irc-write.h"
#include "conf.h"
#include "client-cap.h"

#include "irc-channel.h"

/**
 * Part from all channels.
 *
 * RFC 2812, (3.2.1 Join message Command):
 *  Note that this message accepts a special argument ("0"), which is a
 *  special request to leave all channels the user is currently a member of.
 *  The server will process this message as if the user had sent a PART
 *  command (See Section 3.2.2) for each channel he is a member of.
 *
 * @param client	Client that initiated the part request
 * @param target	Client that should part all joined channels
 * @returns		CONNECTED or DISCONNECTED
 */
static bool
part_from_all_channels(CLIENT* client, CLIENT *target)
{
	CL2CHAN *cl2chan;
	CHANNEL *chan;

	while ((cl2chan = Channel_FirstChannelOf(target))) {
		chan = Channel_GetChannel(cl2chan);
		assert( chan != NULL );
		Channel_Part(target, client, Channel_Name(chan), Client_ID(target));
	}
	return CONNECTED;
} /* part_from_all_channels */

/**
 * Check weather a local client is allowed to join an already existing
 * channel or not.
 *
 * @param Client	Client that sent the JOIN command
 * @param chan		Channel to check
 * @param channame	Name of the channel
 * @param key		Provided channel key (or NULL)
 * @returns		true if client is allowed to join, false otherwise
 */
static bool
join_allowed(CLIENT *Client, CHANNEL *chan, const char *channame,
	     const char *key)
{
	bool is_invited, is_banned, is_exception;

	/* Allow IRC operators to overwrite channel limits */
	if (Client_HasMode(Client, 'o'))
		return true;

	is_banned = Lists_Check(Channel_GetListBans(chan), Client);
	is_exception = Lists_Check(Channel_GetListExcepts(chan), Client);
	is_invited = Lists_Check(Channel_GetListInvites(chan), Client);

	if (is_banned && !is_invited && !is_exception) {
		/* Client is banned from channel (and not on invite list) */
		IRC_WriteErrClient(Client, ERR_BANNEDFROMCHAN_MSG,
				   Client_ID(Client), channame);
		return false;
	}

	if (Channel_HasMode(chan, 'i') && !is_invited) {
		/* Channel is "invite-only" and client is not on invite list */
		IRC_WriteErrClient(Client, ERR_INVITEONLYCHAN_MSG,
				   Client_ID(Client), channame);
		return false;
	}

	if (!Channel_CheckKey(chan, Client, key ? key : "")) {
		/* Channel is protected by a channel key and the client
		 * didn't specify the correct one */
		IRC_WriteErrClient(Client, ERR_BADCHANNELKEY_MSG,
				   Client_ID(Client), channame);
		return false;
	}

	if (Channel_HasMode(chan, 'l') &&
	    (Channel_MaxUsers(chan) <= Channel_MemberCount(chan))) {
		/* There are more clints joined to this channel than allowed */
		IRC_WriteErrClient(Client, ERR_CHANNELISFULL_MSG,
				   Client_ID(Client), channame);
		return false;
	}

	if (Channel_HasMode(chan, 'z') && !Conn_UsesSSL(Client_Conn(Client))) {
		/* Only "secure" clients are allowed, but clients doesn't
		 * use SSL encryption */
		IRC_WriteErrClient(Client, ERR_SECURECHANNEL_MSG,
				   Client_ID(Client), channame);
		return false;
	}

	if (Channel_HasMode(chan, 'O') && !Client_HasMode(Client, 'o')) {
		/* Only IRC operators are allowed! */
		IRC_WriteErrClient(Client, ERR_OPONLYCHANNEL_MSG,
				   Client_ID(Client), channame);
		return false;
	}

	if (Channel_HasMode(chan, 'R') && !Client_HasMode(Client, 'R')) {
		/* Only registered users are allowed! */
		IRC_WriteErrClient(Client, ERR_REGONLYCHANNEL_MSG,
				   Client_ID(Client), channame);
		return false;
	}

	return true;
} /* join_allowed */

/**
 * Set user channel modes.
 *
 * @param chan		Channel
 * @param target	User to set modes for
 * @param flags		Channel modes to add
 */
static void
join_set_channelmodes(CHANNEL *chan, CLIENT *target, const char *flags)
{
	if (flags) {
		while (*flags) {
			Channel_UserModeAdd(chan, target, *flags);
			flags++;
		}
	}

	/* If the channel is persistent (+P) and client is an IRC op:
	 * make client chanop, if not disabled in configuration. */
	if (Channel_HasMode(chan, 'P') && Conf_OperChanPAutoOp
	    && Client_HasMode(target, 'o'))
		Channel_UserModeAdd(chan, target, 'o');
} /* join_set_channelmodes */

/**
 * Forward JOIN command to a specific server
 *
 * This function differentiates between servers using RFC 2813 mode that
 * support the JOIN command with appended ASCII 7 character and channel
 * modes, and servers using RFC 1459 protocol which require separate JOIN
 * and MODE commands.
 *
 * @param To		Forward JOIN (and MODE) command to this peer server
 * @param Prefix	Client used to prefix the generated commands
 * @param Data		Parameters of JOIN command to forward, probably
 *			containing channel modes separated by ASCII 7.
 */
static void
cb_join_forward(CLIENT *To, CLIENT *Prefix, void *Data)
{
	CONN_ID conn;
	char str[COMMAND_LEN], *ptr = NULL;

	strlcpy(str, (char *)Data, sizeof(str));
	conn = Client_Conn(To);

	if (Conn_Options(conn) & CONN_RFC1459) {
		/* RFC 1459 compatibility mode, appended modes are NOT
		 * supported, so strip them off! */
		ptr = strchr(str, 0x7);
		if (ptr)
			*ptr++ = '\0';
	}

	IRC_WriteStrClientPrefix(To, Prefix, "JOIN %s", str);
	if (ptr && *ptr)
		IRC_WriteStrClientPrefix(To, Prefix, "MODE %s +%s %s", str, ptr,
					 Client_ID(Prefix));
} /* cb_join_forward */

/**
 * Forward JOIN command to all servers
 *
 * This function calls cb_join_forward(), which differentiates between
 * protocol implementations (e.g. RFC 2812, RFC 1459).
 *
 * @param Client	Client used to prefix the generated commands
 * @param target	Forward JOIN (and MODE) command to this peer server
 * @param chan		Channel structure
 * @param channame	Channel name
 */
static void
join_forward(CLIENT *Client, CLIENT *target, CHANNEL *chan,
					const char *channame)
{
	char modes[CHANNEL_MODE_LEN], str[COMMAND_LEN];

	/* RFC 2813, 4.2.1: channel modes are separated from the channel
	 * name with ASCII 7, if any, and not spaces: */
	strlcpy(&modes[1], Channel_UserModes(chan, target), sizeof(modes) - 1);
	if (modes[1])
		modes[0] = 0x7;
	else
		modes[0] = '\0';

	/* forward to other servers (if it is not a local channel) */
	if (!Channel_IsLocal(chan)) {
		snprintf(str, sizeof(str), "%s%s", channame, modes);
		IRC_WriteStrServersPrefixFlag_CB(Client, target, '\0',
						 cb_join_forward, str);
	}

	/* tell users in this channel about the new client */
	CLIENT *c;
	CHANNEL *Chan;
	CONN_ID conn;
	CL2CHAN *cl2chan;
	Chan = chan;
	cl2chan = Channel_FirstMember( Chan );
	while(cl2chan) {
		c = Channel_GetClient( cl2chan );
		if (Client_Conn(c) <= NONE)
			c = NULL;
		else if(Client_Type(c) == CLIENT_SERVER)
			c = NULL;
		if(c)
			c = Client_NextHop(c);
		if(c && c != Client) {
			/* Ok, another Client */
			conn = Client_Conn(c);
			if(Client_Cap(c) & CLIENT_CAP_EXTENDED_JOIN) {
				char * account_name;
				if(Client_AccountName(Client)) {
					account_name = Client_AccountName(Client);
				}
				else {
					account_name = "*";
				}
				IRC_WriteStrClientPrefix(Client, Client, "JOIN %s %s :%s", channame, account_name, Client_Info(Client));
			}
			else {
				IRC_WriteStrClientPrefix(Client, Client, "JOIN %s", channame);
			}
		}
		cl2chan = Channel_NextMember(Chan, cl2chan);
	}

	/* synchronize channel modes */
	if (modes[1]) {
		IRC_WriteStrChannelPrefix(Client, chan, target, false,
					  "MODE %s +%s %s", channame,
					  &modes[1], Client_ID(target));
	}
} /* join_forward */

/**
 * Send channel TOPIC and NAMES list to a newly (N)JOIN'ed client.
 *
 * @param Client	Client used to prefix the generated commands
 * @param Chan		Channel structure
 */
GLOBAL bool
IRC_Send_Channel_Info(CLIENT *Client, CHANNEL *Chan)
{
	const char *topic;

<<<<<<< HEAD
	if (Client_Type(Client) != CLIENT_USER)
		return true;
	/* acknowledge join */
	CONN_ID conn;
	conn = Client_Conn(Client);
	if(Client_Cap(Client) & CLIENT_CAP_EXTENDED_JOIN) {
		char * account_name;
		if(Client_AccountName(Client))
			account_name = Client_AccountName(Client);
		else
			account_name = "*";
		Conn_WriteStr(conn, ":%s JOIN %s %s :%s", Client_MaskCloaked(Client), channame, account_name, Client_Info(Client));
	}
	else
		Conn_WriteStr(conn, ":%s JOIN %s", Client_MaskCloaked(Client), channame);
	/* Send topic to client, if any */
	topic = Channel_Topic(chan);
=======
	/* Send the topic (if any) to the new client: */
	topic = Channel_Topic(Chan);
>>>>>>> 9540d0c0
	assert(topic != NULL);
	if (*topic) {
		if (!IRC_WriteStrClient(Client, RPL_TOPIC_MSG,
			Client_ID(Client), Channel_Name(Chan), topic))
				return false;
#ifndef STRICT_RFC
		if (!IRC_WriteStrClient(Client, RPL_TOPICSETBY_MSG,
			Client_ID(Client), Channel_Name(Chan),
			Channel_TopicWho(Chan),
			Channel_TopicTime(Chan)))
				return false;
#endif
	}

	/* Send list of channel members to the new client: */
	if (!IRC_Send_NAMES(Client, Chan))
		return false;
	return IRC_WriteStrClient(Client, RPL_ENDOFNAMES_MSG,
				  Client_ID(Client), Channel_Name(Chan));
}

/**
 * Handler for the IRC "JOIN" command.
 *
 * @param Client The client from which this command has been received.
 * @param Req Request structure with prefix and all parameters.
 * @return CONNECTED or DISCONNECTED.
 */
GLOBAL bool
IRC_JOIN( CLIENT *Client, REQUEST *Req )
{
	char *channame, *key = NULL, *flags, *lastkey = NULL, *lastchan = NULL;
	CLIENT *target;
	CHANNEL *chan;

	assert (Client != NULL);
	assert (Req != NULL);

	_IRC_GET_SENDER_OR_RETURN_(target, Req, Client)

	/* Is argument "0"? */
	if (Req->argc == 1 && !strncmp("0", Req->argv[0], 2))
		return part_from_all_channels(Client, target);

	/* Are channel keys given? */
	if (Req->argc > 1)
		key = strtok_r(Req->argv[1], ",", &lastkey);

	channame = Req->argv[0];
	channame = strtok_r(channame, ",", &lastchan);

	/* Make sure that "channame" is not the empty string ("JOIN :") */
	if (!channame)
		return IRC_WriteErrClient(Client, ERR_NEEDMOREPARAMS_MSG,
					  Client_ID(Client), Req->command);

	while (channame) {
		flags = NULL;

		/* Did the server include channel-user-modes? */
		if (Client_Type(Client) == CLIENT_SERVER) {
			flags = strchr(channame, 0x7);
			if (flags) {
				*flags = '\0';
				flags++;
			}
		}

		chan = Channel_Search(channame);

		/* Local client? */
		if (Client_Type(Client) == CLIENT_USER) {
			if (chan) {
				/* Already existing channel: already member? */
				if (Channel_IsMemberOf(chan, Client))
				    goto join_next;
			} else {
				/* Channel must be created */
				if (!strchr(Conf_AllowedChannelTypes, channame[0])) {
					/* ... but channel type is not allowed! */
					IRC_WriteErrClient(Client,
						ERR_NOSUCHCHANNEL_MSG,
						Client_ID(Client), channame);
					goto join_next;
				}
			}

			/* Test if the user has reached the channel limit */
			if ((Conf_MaxJoins > 0) &&
			    (Channel_CountForUser(Client) >= Conf_MaxJoins)) {
				if (!IRC_WriteErrClient(Client,
						ERR_TOOMANYCHANNELS_MSG,
						Client_ID(Client), channame))
					return DISCONNECTED;
				goto join_next;
			}

			if (chan) {
				/* Already existing channel: check if the
				 * client is allowed to join */
				if (!join_allowed(Client, chan, channame, key))
					goto join_next;
			} else {
				/* New channel: first user will become channel
				 * operator unless this is a modeless channel */
				if (*channame != '+')
					flags = "o";
			}

			/* Local client: update idle time */
			Conn_UpdateIdle(Client_Conn(Client));
		} else {
			/* Remote server: we don't need to know whether the
			 * client is invited or not, but we have to make sure
			 * that the "one shot" entries (generated by INVITE
			 * commands) in this list become deleted when a user
			 * joins a channel this way. */
			if (chan)
				(void)Lists_Check(Channel_GetListInvites(chan),
						  target);
		}

		/* Join channel (and create channel if it doesn't exist) */
		if (!Channel_Join(target, channame))
			goto join_next;

		if (!chan) { /* channel is new; it has been created above */
			chan = Channel_Search(channame);
			assert(chan != NULL);
			if (Channel_IsModeless(chan)) {
				Channel_ModeAdd(chan, 't'); /* /TOPIC not allowed */
				Channel_ModeAdd(chan, 'n'); /* no external msgs */
			}
		}
		assert(chan != NULL);

		join_set_channelmodes(chan, target, flags);

		join_forward(Client, target, chan, channame);

		if (Client_Type(Client) == CLIENT_USER) {
			/* Acknowledge join ... */
			if (!IRC_WriteStrClientPrefix(Client, target,
						      "JOIN :%s", channame))
				break; /* write error */
			/* ... and greet new user: */
			if (!IRC_Send_Channel_Info(Client, chan))
				break; /* write error */
		}

	join_next:
		/* next channel? */
		channame = strtok_r(NULL, ",", &lastchan);
		if (channame && key)
			key = strtok_r(NULL, ",", &lastkey);
	}
	return CONNECTED;
} /* IRC_JOIN */

/**
 * Handler for the IRC "PART" command.
 *
 * @param Client The client from which this command has been received.
 * @param Req Request structure with prefix and all parameters.
 * @return CONNECTED or DISCONNECTED.
 */
GLOBAL bool
IRC_PART(CLIENT * Client, REQUEST * Req)
{
	CLIENT *target;
	char *chan;

	assert(Client != NULL);
	assert(Req != NULL);

	_IRC_GET_SENDER_OR_RETURN_(target, Req, Client)

	/* Loop over all the given channel names */
	chan = strtok(Req->argv[0], ",");

	/* Make sure that "chan" is not the empty string ("PART :") */
	if (!chan)
		return IRC_WriteErrClient(Client, ERR_NEEDMOREPARAMS_MSG,
					  Client_ID(Client), Req->command);

	while (chan) {
		Channel_Part(target, Client, chan,
			     Req->argc > 1 ? Req->argv[1] : "");
		chan = strtok(NULL, ",");
	}

	/* Update idle time, if local client */
	if (Client_Conn(Client) > NONE)
		Conn_UpdateIdle(Client_Conn(Client));

	return CONNECTED;
} /* IRC_PART */

/**
 * Handler for the IRC "TOPIC" command.
 *
 * @param Client The client from which this command has been received.
 * @param Req Request structure with prefix and all parameters.
 * @return CONNECTED or DISCONNECTED.
 */
GLOBAL bool
IRC_TOPIC( CLIENT *Client, REQUEST *Req )
{
	CHANNEL *chan;
	CLIENT *from;
	char *topic;
	bool r, topic_power;

	assert( Client != NULL );
	assert( Req != NULL );

	_IRC_GET_SENDER_OR_RETURN_(from, Req, Client)

	chan = Channel_Search(Req->argv[0]);
	if (!chan)
		return IRC_WriteErrClient(from, ERR_NOSUCHCHANNEL_MSG,
					  Client_ID(from), Req->argv[0]);

	/* Only remote servers and channel members are allowed to change the
	 * channel topic, and IRC operators when the Conf_OperCanMode option
	 * is set in the server configuration. */
	if (Client_Type(Client) != CLIENT_SERVER) {
		topic_power = Client_HasMode(from, 'o');
		if (!Channel_IsMemberOf(chan, from)
		    && !(Conf_OperCanMode && topic_power))
			return IRC_WriteErrClient(from, ERR_NOTONCHANNEL_MSG,
						  Client_ID(from), Req->argv[0]);
	} else
		topic_power = true;

	if (Req->argc == 1) {
		/* Request current topic */
		topic = Channel_Topic(chan);
		if (*topic) {
			r = IRC_WriteStrClient(from, RPL_TOPIC_MSG,
					       Client_ID(Client),
					       Channel_Name(chan), topic);
#ifndef STRICT_RFC
			if (!r)
				return r;
			r = IRC_WriteStrClient(from, RPL_TOPICSETBY_MSG,
					       Client_ID(Client),
					       Channel_Name(chan),
					       Channel_TopicWho(chan),
					       Channel_TopicTime(chan));
#endif
			return r;
		}
		else
			return IRC_WriteStrClient(from, RPL_NOTOPIC_MSG,
						  Client_ID(from),
						  Channel_Name(chan));
	}

	if (Channel_HasMode(chan, 't')) {
		/* Topic Lock. Is the user a channel op or IRC operator? */
		if(!topic_power &&
		   !Channel_UserHasMode(chan, from, 'h') &&
		   !Channel_UserHasMode(chan, from, 'o') &&
		   !Channel_UserHasMode(chan, from, 'a') &&
		   !Channel_UserHasMode(chan, from, 'q'))
			return IRC_WriteErrClient(from, ERR_CHANOPRIVSNEEDED_MSG,
						  Client_ID(from),
						  Channel_Name(chan));
	}

	LogDebug("%s \"%s\" set topic on \"%s\": %s",
		 Client_TypeText(from), Client_Mask(from), Channel_Name(chan),
		 Req->argv[1][0] ? Req->argv[1] : "<none>");

	if (Conf_OperServerMode)
		from = Client_ThisServer();

	/* Update channel and forward new topic to other servers */
	if (!Channel_IsLocal(chan))
		IRC_WriteStrServersPrefix(Client, from, "TOPIC %s :%s",
					  Req->argv[0], Req->argv[1]);

	/* Infrom local clients, but only when the topic really changed. */
	if (strcmp(Req->argv[1], Channel_Topic(chan)) != 0)
		IRC_WriteStrChannelPrefix(Client, chan, from, false,
					    "TOPIC %s :%s", Req->argv[0],
					    Req->argv[1]);

	/* Update topic, setter, and timestamp. */
	Channel_SetTopic(chan, from, Req->argv[1]);

	/* Send confirmation when the local client is a user. */
	if (Client_Type(Client) == CLIENT_USER)
		return IRC_WriteStrClientPrefix(Client, Client, "TOPIC %s :%s",
						Req->argv[0], Req->argv[1]);
	else
		return CONNECTED;
} /* IRC_TOPIC */

/**
 * Handler for the IRC "LIST" command.
 *
 * @param Client The client from which this command has been received.
 * @param Req Request structure with prefix and all parameters.
 * @return CONNECTED or DISCONNECTED.
 */
GLOBAL bool
IRC_LIST( CLIENT *Client, REQUEST *Req )
{
	char *pattern;
	CHANNEL *chan;
	CLIENT *from, *target;
	int count = 0;

	assert(Client != NULL);
	assert(Req != NULL);

	_IRC_GET_SENDER_OR_RETURN_(from, Req, Client)

	if (Req->argc > 0)
		pattern = strtok(Req->argv[0], ",");
	else
		pattern = "*";

	if (Req->argc == 2) {
		/* Forward to other server? */
		target = Client_Search(Req->argv[1]);
		if (! target || Client_Type(target) != CLIENT_SERVER)
			return IRC_WriteErrClient(from, ERR_NOSUCHSERVER_MSG,
						  Client_ID(Client),
						  Req->argv[1]);

		if (target != Client_ThisServer()) {
			/* Target is indeed an other server, forward it! */
			return IRC_WriteStrClientPrefix(target, from,
							"LIST %s :%s",
							Req->argv[0],
							Req->argv[1]);
		}
	}

	/* Send list head */
	if (!IRC_WriteStrClient(from, RPL_LISTSTART_MSG, Client_ID(from)))
		return DISCONNECTED;

	while (pattern) {
		/* Loop through all the channels */
		if (Req->argc > 0)
			ngt_LowerStr(pattern);
		chan = Channel_First();
		while (chan) {
			/* Check search pattern */
			if (MatchCaseInsensitive(pattern, Channel_Name(chan))) {
				/* Gotcha! */
				if (!Channel_HasMode(chan, 's')
				    || Channel_IsMemberOf(chan, from)
				    || Client_HasMode(from, 'o'))
				{
					if ((Conf_MaxListSize > 0)
					    && IRC_CheckListTooBig(from, count,
								   Conf_MaxListSize,
								   "LIST"))
						break;
					if (!IRC_WriteStrClient(from,
					     RPL_LIST_MSG, Client_ID(from),
					     Channel_Name(chan),
					     Channel_MemberCount(chan),
					     Channel_Topic( chan )))
						return DISCONNECTED;
					count++;
				}
			}
			chan = Channel_Next(chan);
		}

		/* Get next name ... */
		if(Req->argc > 0)
			pattern = strtok(NULL, ",");
		else
			pattern = NULL;
	}

	return IRC_WriteStrClient(from, RPL_LISTEND_MSG, Client_ID(from));
} /* IRC_LIST */

/**
 * Handler for the IRC+ "CHANINFO" command.
 *
 * @param Client The client from which this command has been received.
 * @param Req Request structure with prefix and all parameters.
 * @return CONNECTED or DISCONNECTED.
 */
GLOBAL bool
IRC_CHANINFO( CLIENT *Client, REQUEST *Req )
{
	char modes_add[COMMAND_LEN], l[16];
	CLIENT *from;
	CHANNEL *chan;
	int arg_topic;

	assert( Client != NULL );
	assert( Req != NULL );

	/* Bad number of parameters? */
	if (Req->argc < 2 || Req->argc == 4 || Req->argc > 5)
		return IRC_WriteErrClient(Client, ERR_NEEDMOREPARAMS_MSG,
					  Client_ID(Client), Req->command);

	/* Compatibility kludge */
	if (Req->argc == 5)
		arg_topic = 4;
	else if(Req->argc == 3)
		arg_topic = 2;
	else
		arg_topic = -1;

	_IRC_GET_SENDER_OR_RETURN_(from, Req, Client)

	/* Search or create channel */
	chan = Channel_Search( Req->argv[0] );
	if (!chan)
		chan = Channel_Create( Req->argv[0] );
	if (!chan)
		return CONNECTED;

	if (Req->argv[1][0] == '+') {
		if (!*Channel_Modes(chan)) {
			/* OK, this channel doesn't have modes yet,
			 * set the received ones: */
			Channel_SetModes(chan, &Req->argv[1][1]);

			if(Req->argc == 5) {
				if(Channel_HasMode(chan, 'k'))
					Channel_SetKey(chan, Req->argv[2]);
				if(Channel_HasMode(chan, 'l'))
					Channel_SetMaxUsers(chan, atol(Req->argv[3]));
			} else {
				/* Delete modes which we never want to inherit */
				Channel_ModeDel(chan, 'l');
				Channel_ModeDel(chan, 'k');
			}

			strcpy(modes_add, "");
			if (Channel_HasMode(chan, 'l'))  {
				snprintf(l, sizeof(l), " %lu",
					 Channel_MaxUsers(chan));
				strlcat(modes_add, l, sizeof(modes_add));
			}
			if (Channel_HasMode(chan, 'k'))  {
				strlcat(modes_add, " ", sizeof(modes_add));
				strlcat(modes_add, Channel_Key(chan),
					sizeof(modes_add));
			}

			/* Inform members of this channel */
			IRC_WriteStrChannelPrefix(Client, chan, from, false,
						  "MODE %s +%s%s", Req->argv[0],
						  Channel_Modes(chan), modes_add);
		}
	}
	else
		Log(LOG_WARNING, "CHANINFO: invalid MODE format ignored!");

	if (arg_topic > 0) {
		/* We got a topic */
		if (!*Channel_Topic(chan) && Req->argv[arg_topic][0]) {
			/* OK, there is no topic jet */
			Channel_SetTopic(chan, Client, Req->argv[arg_topic]);
			IRC_WriteStrChannelPrefix(Client, chan, from, false,
			     "TOPIC %s :%s", Req->argv[0], Channel_Topic(chan));
		}
	}

	/* Forward CHANINFO to other servers */
	if (Req->argc == 5)
		IRC_WriteStrServersPrefixFlag(Client, from, 'C',
					      "CHANINFO %s %s %s %s :%s",
					      Req->argv[0], Req->argv[1],
					      Req->argv[2], Req->argv[3],
					      Req->argv[4]);
	else if (Req->argc == 3)
		IRC_WriteStrServersPrefixFlag(Client, from, 'C',
					      "CHANINFO %s %s :%s",
					      Req->argv[0], Req->argv[1],
					      Req->argv[2]);
	else
		IRC_WriteStrServersPrefixFlag(Client, from, 'C',
					      "CHANINFO %s %s",
					      Req->argv[0], Req->argv[1]);

	return CONNECTED;
} /* IRC_CHANINFO */

/* -eof- */<|MERGE_RESOLUTION|>--- conflicted
+++ resolved
@@ -289,8 +289,6 @@
 IRC_Send_Channel_Info(CLIENT *Client, CHANNEL *Chan)
 {
 	const char *topic;
-
-<<<<<<< HEAD
 	if (Client_Type(Client) != CLIENT_USER)
 		return true;
 	/* acknowledge join */
@@ -302,16 +300,12 @@
 			account_name = Client_AccountName(Client);
 		else
 			account_name = "*";
-		Conn_WriteStr(conn, ":%s JOIN %s %s :%s", Client_MaskCloaked(Client), channame, account_name, Client_Info(Client));
+		Conn_WriteStr(conn, ":%s JOIN %s %s :%s", Client_MaskCloaked(Client), Channel_Name(Chan), account_name, Client_Info(Client));
 	}
 	else
-		Conn_WriteStr(conn, ":%s JOIN %s", Client_MaskCloaked(Client), channame);
-	/* Send topic to client, if any */
-	topic = Channel_Topic(chan);
-=======
+		Conn_WriteStr(conn, ":%s JOIN %s", Client_MaskCloaked(Client), Channel_Name(Chan));
 	/* Send the topic (if any) to the new client: */
 	topic = Channel_Topic(Chan);
->>>>>>> 9540d0c0
 	assert(topic != NULL);
 	if (*topic) {
 		if (!IRC_WriteStrClient(Client, RPL_TOPIC_MSG,
