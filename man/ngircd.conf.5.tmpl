.\"
.\" ngircd.conf(5) manual page template
.\"
.TH ngircd.conf 5 "Jun 2011" ngircd "ngIRCd Manual"
.SH NAME
ngircd.conf \- configuration file of ngIRCd
.SH SYNOPSIS
.B :ETCDIR:/ngircd.conf
.SH DESCRIPTION
.BR ngircd.conf
is the configuration file of the
.BR ngircd (8)
Internet Relay Chat (IRC) daemon, which must be customized to the local
preferences and needs.
.PP
Most variables can be modified while the ngIRCd daemon is already running:
It will reload its configuration file when a HUP signal or REHASH command
is received.
.SH "FILE FORMAT"
The file consists of sections and parameters. A section begins with the name
of the section in square brackets and continues until the next section
begins.
.PP
Sections contain parameters of the form
.PP
.RS
.I name
=
.I value
.RE
.PP
Empty lines and any line beginning with a semicolon (';') or a hash ('#')
character are treated as a comment and will be ignored. Leading and trailing
whitespaces are trimmed before any processing takes place.
.PP
The file format is line-based - that means, each non-empty newline-terminated
line represents either a comment, a section name, or a parameter.
.PP
Section and parameter names are not case sensitive.
.PP
There are three types of variables:
.I booleans,
.I text strings,
and
.I numbers.
Boolean values are
.I true
if they are "yes", "true", or any non-null integer. Text strings are used 1:1
without leading and following spaces; there is no way to quote strings. And
for numbers all decimal integer values are valid.
.PP
In addition, some string or numerical variables accept lists of values,
separated by commas (",").
.SH "SECTION OVERVIEW"
The file can contain blocks of seven types: [Global], [Limits], [Options],
[SSL], [Operator], [Server], and [Channel].
.PP
The main configuration of the server is stored in the
.I [Global]
section, like the server name, administrative information and the ports on
which the server should be listening. The variables in this section have to be
adjusted to the local requirements most of the time, whereas all the variables
in the other sections can be left on there defaults very often.
.PP
Options in the
.I [Limits]
block are used to tweak different limits and timeouts of the daemon, like the
maximum number of clients allowed to connect to this server. Variables in the
.I [Options]
section can be used to enable or disable specific features of ngIRCd, like
support for IDENT, PAM, IPv6, and protocol and cloaking features. The
.I [SSL]
block contains all SSL-related configuration variables. These three sections
are all optional.
.PP
IRC operators of this server are defined in
.I [Operator]
blocks. Links to remote servers are configured in
.I [Server]
sections. And
.I [Channel]
blocks are used to configure pre-defined ("persistent") IRC channels.
.PP
There can be more than one [Operator], [Server] and [Channel] section per
configuration file (one for each operator, server, and channel), but only
exactly one [Global], one [Limits], one [Options], and one [SSL] section.
.SH [GLOBAL]
The
.I [Global]
section of this file is used to define the main configuration of the server,
like the server name and the ports on which the server should be listening.
These settings depend on your personal preferences, so you should make sure
that they correspond to your installation and setup!
.TP
\fBName\fR (string; required)
Server name in the IRC network. This is an individual name of the IRC
server, it is not related to the DNS host name. It must be unique in the
IRC network and must contain at least one dot (".") character.
.TP
\fBAdminInfo1\fR, \fBAdminInfo2\fR, \fBAdminEMail\fR (string)
Information about the server and the administrator, used by the ADMIN
command. This information is not required by the server but by RFC!
.TP
\fBInfo\fR (string)
Info text of the server. This will be shown by WHOIS and LINKS requests for
example.
.TP
\fBListen\fR (list of strings)
A comma separated list of IP address on which the server should listen.
If unset, the defaults value is "0.0.0.0" or, if ngIRCd was compiled
with IPv6 support, "::,0.0.0.0". So the server listens on all configured
IP addresses and interfaces by default.
.TP
\fBMotdFile\fR (string)
Text file with the "message of the day" (MOTD). This message will be shown to
all users connecting to the server. Please note: Changes made to this file
take effect when ngircd starts up or is instructed to re-read its
configuration file.
.TP
\fBMotdPhrase\fR (string)
A simple Phrase (<256 chars) if you don't want to use a MOTD file.
.TP
\fBPassword\fR (string)
Global password for all users needed to connect to the server. The default is
empty, so no password is required. Please note: This feature is not available
if ngIRCd is using PAM!
.TP
\fBPidFile\fR (string)
This tells ngIRCd to write its current process ID to a file. Note that the
pidfile is written AFTER chroot and switching the user ID, e.g. the directory
the pidfile resides in must be writeable by the ngIRCd user and exist in the
chroot directory (if configured, see above).
.TP
\fBPorts\fR (list of numbers)
Ports on which the server should listen. There may be more than one port,
separated with commas (","). Default: 6667, unless \fBSSL_Ports\fR are also
specified.
.TP
\fBServerGID\fR (string or number)
Group ID under which the ngIRCd should run; you can use the name of the
group or the numerical ID.
.PP
.RS
.B Attention:
.br
For this to work the server must have been started with root privileges!
.RE
.TP
\fBServerUID\fR (string or number)
User ID under which the server should run; you can use the name of the user
or the numerical ID.
.PP
.RS
.B Attention:
.br
For this to work the server must have been started with root privileges! In
addition, the configuration and MOTD files must be readable by this user,
otherwise RESTART and REHASH won't work!
.RE
.SH [LIMITS]
Define some limits and timeouts for this ngIRCd instance. Default values
should be safe, but it is wise to double-check :-)
.TP
\fBConnectRetry\fR (number)
The server tries every <ConnectRetry> seconds to establish a link to not yet
(or no longer) connected servers. Default: 60.
.TP
\fBMaxConnections\fR (number)
Maximum number of simultaneous in- and outbound connections the server is
allowed to accept (0: unlimited). Default: 0.
.TP
\fBMaxConnectionsIP\fR (number)
Maximum number of simultaneous connections from a single IP address that
the server will accept (0: unlimited). This configuration options lowers
the risk of denial of service attacks (DoS). Default: 5.
.TP
\fBMaxJoins\fR (number)
Maximum number of channels a user can be member of (0: no limit).
Default: 10.
.TP
\fBMaxNickLength\fR (number)
Maximum length of an user nick name (Default: 9, as in RFC 2812). Please
note that all servers in an IRC network MUST use the same maximum nick name
length!
.TP
\fBPingTimeout\fR (number)
After <PingTimeout> seconds of inactivity the server will send a PING to
the peer to test whether it is alive or not. Default: 120.
.TP
\fBPongTimeout\fR (number)
If a client fails to answer a PING with a PONG within <PongTimeout>
seconds, it will be disconnected by the server. Default: 20.
.SH [OPTIONS]
Optional features and configuration options to further tweak the behavior of
ngIRCd. If you wan't to get started quickly, you most probably don't have to
make changes here -- they are all optional.
.TP
\fBAllowRemoteOper\fR (boolean)
Are IRC operators connected to remote servers allowed to control this server,
e.g. are they allowed to use administrative commands like CONNECT, DIE,
SQUIT, ... that affect this server? Default: no.
.TP
\fBChrootDir\fR (string)
A directory to chroot in when everything is initialized. It doesn't need
to be populated if ngIRCd is compiled as a static binary. By default ngIRCd
won't use the chroot() feature.
.PP
.RS
.B Attention:
.br
For this to work the server must have been started with root privileges!
.RE
.TP
\fBCloakHost\fR (string)
Set this hostname for every client instead of the real one. Default: empty,
don't change.
.PP
.RS
.B Please note:
.br
Don't use the percentage sign ("%"), it is reserved for future extensions!
.RE
.TP
\fBCloakUserToNick\fR (boolean)
Set every clients' user name to their nick name and hide the one supplied
by the IRC client. Default: no.
.TP
\fBConnectIPv4\fR (boolean)
Set this to no if you do not want ngIRCd to connect to other IRC servers using
the IPv4 protocol. This allows the usage of ngIRCd in IPv6-only setups.
Default: yes.
.TP
\fBConnectIPv6\fR (boolean)
Set this to no if you do not want ngIRCd to connect to other IRC servers using
the IPv6 protocol.
Default: yes.
.TP
\fBDNS\fR (boolean)
If set to false, ngIRCd will not make any DNS lookups when clients connect.
If you configure the daemon to connect to other servers, ngIRCd may still
perform a DNS lookup if required.
Default: yes.
.TP
\fBIdent\fR (boolean)
If ngIRCd is compiled with IDENT support this can be used to disable IDENT
lookups at run time.
Default: yes.
.TP
\fBNoticeAuth\fR (boolean)
Normally ngIRCd doesn't send any messages to a client until it is registered.
Enable this option to let the daemon send "NOTICE AUTH" messages to clients
while connecting. Default: no.
.TP
\fBOperCanUseMode\fR (boolean)
Should IRC Operators be allowed to use the MODE command even if they are
not(!) channel-operators? Default: no.
.TP
\fBOperServerMode\fR (boolean)
If \fBOperCanUseMode\fR is enabled, this may lead the compatibility problems
with Servers that run the ircd-irc2 Software. This Option "masks" mode
requests by non-chanops as if they were coming from the server. Default: no;
only enable it if you have ircd-irc2 servers in your IRC network.
.TP
\fBPAM\fR (boolean)
If ngIRCd is compiled with PAM support this can be used to disable all calls
to the PAM library at runtime; all users connecting without password are
allowed to connect, all passwords given will fail.
Default: yes.
.TP
\fBPredefChannelsOnly\fR (boolean)
If enabled, no new channels can be created. Useful if you do not want to have
other channels than those defined in [Channel] sections in the configuration
file on this server.
Default: no.
.TP
\fBRequireAuthPing\fR (boolean)
Let ngIRCd send an "authentication PING" when a new client connects, and
register this client only after receiving the corresponding "PONG" reply.
Default: no.
.TP
<<<<<<< HEAD
\fBSyslogFacility\fR (string)
Syslog "facility" to which ngIRCd should send log messages. Possible
values are system dependent, but most probably "auth", "daemon", "user"
and "local1" through "local7" are possible values; see syslog(3).
Default is "local5" for historical reasons, you probably want to
change this to "daemon", for example.
.TP
\fBWebircPassword\fR (string)
Password required for using the WEBIRC command used by some Web-to-IRC
gateways. If not set or empty, the WEBIRC command can't be used.
Default: not set.
.SH [SSL]
All SSL-related configuration variables are located in the
.I [SSL]
section. Please note that this whole section is only recognized by ngIRCd
when it is compiled with support for SSL using OpenSSL or GnuTLS!
=======
\fBScrubCTCP\fR (boolean)
If set to true, ngIRCd will silently drop all CTCP requests sent to it from
both clients and servers. It will also not forward CTCP requests to any
other servers. CTCP requests can be used to query user clients about which
software they are using and which versions said softare is. CTCP can also be
used to reveal clients IP numbers. ACTION CTCP requests are not blocked,
this means that /me commands will not be dropped, but please note that
blocking CTCP will disable file sharing between users!
Default: no.
>>>>>>> 5410d967
.TP
\fBSSLCertFile\fR (string)
SSL Certificate file of the private server key.
.TP
\fBSSLDHFile\fR (string)
Name of the Diffie-Hellman Parameter file. Can be created with GnuTLS
"certtool \-\-generate-dh-params" or "openssl dhparam". If this file is not
present, it will be generated on startup when ngIRCd was compiled with GnuTLS
support (this may take some time). If ngIRCd was compiled with OpenSSL, then
(Ephemeral)-Diffie-Hellman Key Exchanges and several Cipher Suites will not be
available.
.TP
\fBSSLKeyFile\fR (string)
Filename of SSL Server Key to be used for SSL connections. This is required
for SSL/TLS support.
.TP
\fBSSLKeyFilePassword\fR (string)
OpenSSL only: Password to decrypt the private key file.
.TP
\fBSSLPorts\fR (list of numbers)
Same as \fBPorts\fR , except that ngIRCd will expect incoming connections
to be SSL/TLS encrypted. Common port numbers for SSL-encrypted IRC are 6669
and 6697. Default: none.
.SH [OPERATOR]
.I [Operator]
sections are used to define IRC Operators. There may be more than one
.I [Operator]
block, one for each local operator.
.TP
\fBName\fR (string)
ID of the operator (may be different of the nick name).
.TP
\fBPassword\fR (string)
Password of the IRC operator.
.TP
\fBMask\fR (string)
Mask that is to be checked before an /OPER for this account is accepted.
Example: nick!ident@*.example.com
.SH [SERVER]
Other servers are configured in
.I [Server]
sections. If you configure a port for the connection, then this ngIRCd
tries to connect to to the other server on the given port (active);
if not, it waits for the other server to connect (passive).
.PP
ngIRCd supports "server groups": You can assign an "ID" to every server
with which you want this ngIRCd to link, and the daemon ensures that at
any given time only one direct link exists to servers with the same ID.
So if a server of a group won't answer, ngIRCd tries to connect to the next
server in the given group (="with the same ID"), but never tries to connect
to more than one server of this group simultaneously.
.PP
There may be more than one
.I [Server]
block.
.TP
\fBName\fR (string)
IRC name of the remote server.
.TP
\fBHost\fR (string)
Internet host name (or IP address) of the peer.
.TP
\fBBind\fR (string)
IP address to use as source IP for the outgoing connection. Default is
to let the operating system decide.
.TP
\fBPort\fR (number)
Port of the remote server to which ngIRCd should connect (active).
If no port is assigned to a configured server, the daemon only waits for
incoming connections (passive, default).
.TP
\fBMyPassword\fR (string)
Own password for this connection. This password has to be configured as
\fBPeerPassword\fR on the other server. Must not have ':' as first character.
.TP
\fBPeerPassword\fR (string)
Foreign password for this connection. This password has to be configured as
\fBMyPassword\fR on the other server.
.TP
\fBGroup\fR (number)
Group of this server (optional).
.TP
\fBPassive\fR (boolean)
Disable automatic connection even if port value is specified. Default: false.
You can use the IRC Operator command CONNECT later on to create the link.
.TP
\fBSSLConnect\fR (boolean)
Connect to the remote server using TLS/SSL. Default: false.
.TP
\fBServiceMask\fR (string)
Define a (case insensitive) mask matching nick names that should be treated as
IRC services when introduced via this remote server. REGULAR SERVERS DON'T NEED
this parameter, so leave it empty (which is the default).
.PP
.RS
When you are connecting IRC services which mask as a IRC server and which use
"virtual users" to communicate with, for example "NickServ" and "ChanServ",
you should set this parameter to something like "*Serv".
.SH [CHANNEL]
Pre-defined channels can be configured in
.I [Channel]
sections. Such channels are created by the server when starting up and even
persist when there are no more members left.
.PP
Persistent channels are marked with the mode 'P', which can be set and unset
by IRC operators like other modes on the fly.
.PP
There may be more than one
.I [Channel]
block.
.TP
\fBName\fR (string)
Name of the channel, including channel prefix ("#" or "&").
.TP
\fBTopic\fR (string)
Topic for this channel.
.TP
\fBModes\fR (string)
Initial channel modes.
.TP
\fBKey\fR (string)
Sets initial channel key (only relevant if channel mode "k" is set).
.TP
\fBKeyFile\fR (string)
Path and file name of a "key file" containing individual channel keys for
different users. The file consists of plain text lines with the following
syntax (without spaces!):
.PP
.RS
.RS
.I user
:
.I nick
:
.I key
.RE
.PP
.I user
and
.I nick
can contain the wildcard character "*".
.br
.I key
is an arbitrary password.
.PP
Valid examples are:
.PP
.RS
*:*:KeY
.br
*:nick:123
.br
~user:*:xyz
.RE
.PP
The key file is read on each JOIN command when this channel has a key
(channel mode +k). Access is granted, if a) the channel key set using the
MODE +k command or b) one of the lines in the key file match.
.PP
.B Please note:
.br
The file is not reopened on each access, so you can modify and overwrite it
without problems, but moving or deleting the file will have not effect until
the daemon re-reads its configuration!
.RE
.TP
\fBMaxUsers\fR (number)
Set maximum user limit for this channel (only relevant if channel mode "l"
is set).
.SH HINTS
It's wise to use "ngircd \-\-configtest" to validate the configuration file
after changing it. See
.BR ngircd (8)
for details.
.SH AUTHOR
Alexander Barton, <alex@barton.de>
.br
Florian Westphal, <fw@strlen.de>
.PP
Homepage: http://ngircd.barton.de/
.SH "SEE ALSO"
.BR ngircd (8)
.\"
.\" -eof-<|MERGE_RESOLUTION|>--- conflicted
+++ resolved
@@ -278,7 +278,16 @@
 register this client only after receiving the corresponding "PONG" reply.
 Default: no.
 .TP
-<<<<<<< HEAD
+\fBScrubCTCP\fR (boolean)
+If set to true, ngIRCd will silently drop all CTCP requests sent to it from
+both clients and servers. It will also not forward CTCP requests to any
+other servers. CTCP requests can be used to query user clients about which
+software they are using and which versions said softare is. CTCP can also be
+used to reveal clients IP numbers. ACTION CTCP requests are not blocked,
+this means that /me commands will not be dropped, but please note that
+blocking CTCP will disable file sharing between users!
+Default: no.
+.TP
 \fBSyslogFacility\fR (string)
 Syslog "facility" to which ngIRCd should send log messages. Possible
 values are system dependent, but most probably "auth", "daemon", "user"
@@ -295,17 +304,6 @@
 .I [SSL]
 section. Please note that this whole section is only recognized by ngIRCd
 when it is compiled with support for SSL using OpenSSL or GnuTLS!
-=======
-\fBScrubCTCP\fR (boolean)
-If set to true, ngIRCd will silently drop all CTCP requests sent to it from
-both clients and servers. It will also not forward CTCP requests to any
-other servers. CTCP requests can be used to query user clients about which
-software they are using and which versions said softare is. CTCP can also be
-used to reveal clients IP numbers. ACTION CTCP requests are not blocked,
-this means that /me commands will not be dropped, but please note that
-blocking CTCP will disable file sharing between users!
-Default: no.
->>>>>>> 5410d967
 .TP
 \fBSSLCertFile\fR (string)
 SSL Certificate file of the private server key.
