/*
 * ngIRCd -- The Next Generation IRC Daemon
 * Copyright (c)2001-2012 Alexander Barton (alex@barton.de) and Contributors.
 *
 * This program is free software; you can redistribute it and/or modify
 * it under the terms of the GNU General Public License as published by
 * the Free Software Foundation; either version 2 of the License, or
 * (at your option) any later version.
 * Please read the file COPYING, README and AUTHORS for more information.
 */

#include "portab.h"

/**
 * @file
 * IRC info commands
 */

#include "imp.h"
#include <assert.h>
#include <errno.h>
#include <stdio.h>
#include <stdlib.h>
#include <string.h>
#include <strings.h>

#include "ngircd.h"
#include "conn-func.h"
#include "conn-zip.h"
#include "channel.h"
#include "class.h"
#include "conf.h"
#include "defines.h"
#include "lists.h"
#include "log.h"
#include "messages.h"
#include "match.h"
#include "tool.h"
#include "parse.h"
#include "irc.h"
#include "irc-write.h"
#include "client-cap.h"

#include "exp.h"
#include "irc-info.h"


GLOBAL bool
IRC_ADMIN(CLIENT *Client, REQUEST *Req )
{
	CLIENT *target, *prefix;

	assert( Client != NULL );
	assert( Req != NULL );

	if(( Req->argc > 1 )) return IRC_WriteStrClient( Client, ERR_NEEDMOREPARAMS_MSG, Client_ID( Client ), Req->command );

	/* find target ... */
	if( Req->argc == 1 ) target = Client_Search( Req->argv[0] );
	else target = Client_ThisServer( );

	/* find Prefix */
	if( Client_Type( Client ) == CLIENT_SERVER ) prefix = Client_Search( Req->prefix );
	else prefix = Client;
	if( ! prefix ) return IRC_WriteStrClient( Client, ERR_NOSUCHNICK_MSG, Client_ID( Client ), Req->prefix );

	/* forwad message to another server? */
	if( target != Client_ThisServer( ))
	{
		if(( ! target ) || ( Client_Type( target ) != CLIENT_SERVER )) return IRC_WriteStrClient( prefix, ERR_NOSUCHSERVER_MSG, Client_ID( prefix ), Req->argv[0] );

		/* forward */
		IRC_WriteStrClientPrefix( target, prefix, "ADMIN %s", Req->argv[0] );
		return CONNECTED;
	}

	/* mit Versionsinfo antworten */
	if( ! IRC_WriteStrClient( Client, RPL_ADMINME_MSG, Client_ID( prefix ), Conf_ServerName )) return DISCONNECTED;
	if( ! IRC_WriteStrClient( Client, RPL_ADMINLOC1_MSG, Client_ID( prefix ), Conf_ServerAdmin1 )) return DISCONNECTED;
	if( ! IRC_WriteStrClient( Client, RPL_ADMINLOC2_MSG, Client_ID( prefix ), Conf_ServerAdmin2 )) return DISCONNECTED;
	if( ! IRC_WriteStrClient( Client, RPL_ADMINEMAIL_MSG, Client_ID( prefix ), Conf_ServerAdminMail )) return DISCONNECTED;

	IRC_SetPenalty( Client, 1 );
	return CONNECTED;
} /* IRC_ADMIN */


/**
 * Handler for the IRC command "INFO".
 * See RFC 2812 section 3.4.10.
 */
GLOBAL bool
IRC_INFO(CLIENT * Client, REQUEST * Req)
{
	CLIENT *target, *prefix;
	char msg[510];

	assert(Client != NULL);
	assert(Req != NULL);

	/* Wrong number of parameters? */
	if (Req->argc > 1)
		return IRC_WriteStrClient(Client, ERR_NEEDMOREPARAMS_MSG,
					  Client_ID(Client), Req->command);

	/* Determine prefix */
	if (Client_Type(Client) == CLIENT_SERVER)
		prefix = Client_Search(Req->prefix);
	else
		prefix = Client;
	if (!prefix)
		return IRC_WriteStrClient(Client, ERR_NOSUCHNICK_MSG,
					  Client_ID(Client), Req->prefix);

	/* Look for a target */
	if (Req->argc > 0)
		target = Client_Search(Req->argv[0]);
	else
		target = Client_ThisServer();

	/* Make sure that the target is a server */
	if (target && Client_Type(target) != CLIENT_SERVER)
		target = Client_Introducer(target);

	if (!target)
		return IRC_WriteStrClient(prefix, ERR_NOSUCHSERVER_MSG,
					  Client_ID(prefix), Req->argv[0]);

	/* Pass on to another server? */
	if (target != Client_ThisServer()) {
		IRC_WriteStrClientPrefix(target, prefix, "INFO %s",
					 Req->argv[0]);
		return CONNECTED;
	}

	if (!IRC_WriteStrClient(Client, RPL_INFO_MSG, Client_ID(prefix),
				NGIRCd_Version))
		return DISCONNECTED;

#if defined(__DATE__) && defined(__TIME__)
	snprintf(msg, sizeof(msg), "Birth Date: %s at %s", __DATE__, __TIME__);
	if (!IRC_WriteStrClient(Client, RPL_INFO_MSG, Client_ID(prefix), msg))
		return DISCONNECTED;
#endif

	strlcpy(msg, "On-line since ", sizeof(msg));
	strlcat(msg, NGIRCd_StartStr, sizeof(msg));
	if (!IRC_WriteStrClient(Client, RPL_INFO_MSG, Client_ID(prefix), msg))
		return DISCONNECTED;

	if (!IRC_WriteStrClient(Client, RPL_ENDOFINFO_MSG, Client_ID(prefix)))
		return DISCONNECTED;

	IRC_SetPenalty(Client, 2);
	return CONNECTED;
} /* IRC_INFO */


/**
 * Handler for the IRC "ISON" command.
 *
 * See RFC 2812, 4.9 "Ison message".
 *
 * @param Client The client from which this command has been received.
 * @param Req Request structure with prefix and all parameters.
 * @return CONNECTED or DISCONNECTED.
 */
GLOBAL bool
IRC_ISON( CLIENT *Client, REQUEST *Req )
{
	char rpl[COMMAND_LEN];
	CLIENT *c;
	char *ptr;
	int i;

	assert(Client != NULL);
	assert(Req != NULL);

	/* Bad number of arguments? */
	if (Req->argc < 1)
		return IRC_WriteStrClient(Client, ERR_NEEDMOREPARAMS_MSG,
					  Client_ID(Client), Req->command);

	strlcpy(rpl, RPL_ISON_MSG, sizeof rpl);
	for (i = 0; i < Req->argc; i++) {
		/* "All" ircd even parse ":<x> <y> ..." arguments and split
		 * them up; so we do the same ... */
		ptr = strtok(Req->argv[i], " ");
		while (ptr) {
			ngt_TrimStr(ptr);
			c = Client_Search(ptr);
			if (c && Client_Type(c) == CLIENT_USER) {
				strlcat(rpl, Client_ID(c), sizeof(rpl));
				strlcat(rpl, " ", sizeof(rpl));
			}
			ptr = strtok(NULL, " ");
		}
	}
	ngt_TrimLastChr(rpl, ' ');

	return IRC_WriteStrClient(Client, rpl, Client_ID(Client));
} /* IRC_ISON */


/**
 * Handler for the IRC "LINKS" command.
 *
 * See RFC 2812, 3.4.5 "Links message".
 *
 * @param Client The client from which this command has been received.
 * @param Req Request structure with prefix and all parameters.
 * @return CONNECTED or DISCONNECTED.
 */
GLOBAL bool
IRC_LINKS(CLIENT *Client, REQUEST *Req)
{
	CLIENT *target, *from, *c;
	char *mask;

	assert(Client != NULL);
	assert(Req != NULL);

	IRC_SetPenalty(Client, 1);

	if (Req->argc > 2)
		return IRC_WriteStrClient(Client, ERR_NEEDMOREPARAMS_MSG,
					  Client_ID(Client), Req->command);

	/* Get pointer to server mask or "*", if none given */
	if (Req->argc > 0)
		mask = Req->argv[Req->argc - 1];
	else
		mask = "*";

	if (Client_Type(Client) == CLIENT_SERVER)
		from = Client_Search(Req->prefix);
	else
		from = Client;
	if (!from)
		return IRC_WriteStrClient(Client, ERR_NOSUCHNICK_MSG,
					  Client_ID(Client), Req->prefix);

	/* Forward? */
	if (Req->argc == 2) {
		target = Client_Search(Req->argv[0]);
		if (! target || Client_Type(target) != CLIENT_SERVER)
			return IRC_WriteStrClient(from, ERR_NOSUCHSERVER_MSG,
						  Client_ID(from),
						  Req->argv[0] );
		else
			if (target != Client_ThisServer())
				return IRC_WriteStrClientPrefix(target, from,
						"LINKS %s %s", Req->argv[0],
						Req->argv[1]);
	}

	c = Client_First();
	while (c) {
		if (Client_Type(c) == CLIENT_SERVER
		    && MatchCaseInsensitive(mask, Client_ID(c))) {
			if (!IRC_WriteStrClient(from, RPL_LINKS_MSG,
					Client_ID(from), Client_ID(c),
					Client_ID(Client_TopServer(c)
						  ? Client_TopServer(c)
						  : Client_ThisServer()),
					Client_Hops(c), Client_Info(c)))
				return DISCONNECTED;
		}
		c = Client_Next(c);
	}
	return IRC_WriteStrClient(from, RPL_ENDOFLINKS_MSG,
				  Client_ID(from), mask);
} /* IRC_LINKS */


GLOBAL bool
IRC_LUSERS( CLIENT *Client, REQUEST *Req )
{
	CLIENT *target, *from;

	assert( Client != NULL );
	assert( Req != NULL );

	if(( Req->argc > 2 )) return IRC_WriteStrClient( Client, ERR_NEEDMOREPARAMS_MSG, Client_ID( Client ), Req->command );

	/* Absender ermitteln */
	if( Client_Type( Client ) == CLIENT_SERVER ) from = Client_Search( Req->prefix );
	else from = Client;
	if( ! from ) return IRC_WriteStrClient( Client, ERR_NOSUCHNICK_MSG, Client_ID( Client ), Req->prefix );

	/* An anderen Server forwarden? */
	if( Req->argc == 2 )
	{
		target = Client_Search( Req->argv[1] );
		if(( ! target ) || ( Client_Type( target ) != CLIENT_SERVER )) return IRC_WriteStrClient( from, ERR_NOSUCHSERVER_MSG, Client_ID( from ), Req->argv[1] );
		else if( target != Client_ThisServer( )) return IRC_WriteStrClientPrefix( target, from, "LUSERS %s %s", Req->argv[0], Req->argv[1] );
	}

	/* Wer ist der Absender? */
	if( Client_Type( Client ) == CLIENT_SERVER ) target = Client_Search( Req->prefix );
	else target = Client;
	if( ! target ) return IRC_WriteStrClient( Client, ERR_NOSUCHNICK_MSG, Client_ID( Client ), Req->prefix );

	IRC_Send_LUSERS( target );

	IRC_SetPenalty( target, 1 );
	return CONNECTED;
} /* IRC_LUSERS */


/**
 * Handler for the IRC command "SERVLIST".
 * List registered services, see RFC 2811, section 3.5.1: the syntax is
 * "SERVLIST [<mask> [<type>]]".
 */
GLOBAL bool
IRC_SERVLIST(CLIENT *Client, REQUEST *Req)
{
	CLIENT *c;

	assert(Client != NULL);
	assert(Req != NULL);

	if (Req->argc > 2)
		return IRC_WriteStrClient(Client, ERR_NEEDMOREPARAMS_MSG,
					  Client_ID(Client), Req->command);

	if (Req->argc < 2 || strcmp(Req->argv[1], "0") == 0) {
		for (c = Client_First(); c!= NULL; c = Client_Next(c)) {
			if (Client_Type(c) != CLIENT_SERVICE)
				continue;
			if (Req->argc > 0 && !MatchCaseInsensitive(Req->argv[0],
								  Client_ID(c)))
				continue;
			if (!IRC_WriteStrClient(Client, RPL_SERVLIST_MSG,
					Client_ID(Client), Client_Mask(c),
					Client_Mask(Client_Introducer(c)), "*",
					0, Client_Hops(c), Client_Info(c)))
				return DISCONNECTED;
		}
	}

	return IRC_WriteStrClient(Client, RPL_SERVLISTEND_MSG, Client_ID(Client),
				  Req->argc > 0 ? Req->argv[0] : "*",
				  Req->argc > 1 ? Req->argv[1] : "0");
} /* IRC_SERVLIST */


GLOBAL bool
IRC_MOTD( CLIENT *Client, REQUEST *Req )
{
	CLIENT *from, *target;

	assert( Client != NULL );
	assert( Req != NULL );

	if( Req->argc > 1 ) return IRC_WriteStrClient( Client, ERR_NEEDMOREPARAMS_MSG, Client_ID( Client ), Req->command );

	/* From aus Prefix ermitteln */
	if( Client_Type( Client ) == CLIENT_SERVER ) from = Client_Search( Req->prefix );
	else from = Client;
	if( ! from ) return IRC_WriteStrClient( Client, ERR_NOSUCHNICK_MSG, Client_ID( Client ), Req->prefix );

	if( Req->argc == 1 )
	{
		/* forward? */
		target = Client_Search( Req->argv[0] );
		if(( ! target ) || ( Client_Type( target ) != CLIENT_SERVER )) return IRC_WriteStrClient( from, ERR_NOSUCHSERVER_MSG, Client_ID( from ), Req->argv[0] );

		if( target != Client_ThisServer( ))
		{
			/* Ok, anderer Server ist das Ziel: forwarden */
			return IRC_WriteStrClientPrefix( target, from, "MOTD %s", Req->argv[0] );
		}
	}

	IRC_SetPenalty( from, 3 );
	return IRC_Show_MOTD( from );
} /* IRC_MOTD */


GLOBAL bool
IRC_NAMES( CLIENT *Client, REQUEST *Req )
{
	char rpl[COMMAND_LEN], *ptr;
	CLIENT *target, *from, *c;
	CHANNEL *chan;

	assert( Client != NULL );
	assert( Req != NULL );

	if( Req->argc > 2 ) return IRC_WriteStrClient( Client, ERR_NEEDMOREPARAMS_MSG, Client_ID( Client ), Req->command );

	/* use prefix to determine "From" */
	if( Client_Type( Client ) == CLIENT_SERVER ) from = Client_Search( Req->prefix );
	else from = Client;
	if( ! from ) return IRC_WriteStrClient( Client, ERR_NOSUCHNICK_MSG, Client_ID( Client ), Req->prefix );

	if( Req->argc == 2 )
	{
		/* forward to another server? */
		target = Client_Search( Req->argv[1] );
		if(( ! target ) || ( Client_Type( target ) != CLIENT_SERVER )) return IRC_WriteStrClient( from, ERR_NOSUCHSERVER_MSG, Client_ID( from ), Req->argv[1] );

		if( target != Client_ThisServer( )) {
			/* target is another server, forward */
			return IRC_WriteStrClientPrefix( target, from, "NAMES %s :%s", Req->argv[0], Req->argv[1] );
		}
	}

	if( Req->argc > 0 )
	{
		/* bestimmte Channels durchgehen */
		ptr = strtok( Req->argv[0], "," );
		while( ptr )
		{
			chan = Channel_Search( ptr );
			if( chan )
			{
				/* print name */
				if( ! IRC_Send_NAMES( from, chan )) return DISCONNECTED;
			}
			if( ! IRC_WriteStrClient( from, RPL_ENDOFNAMES_MSG, Client_ID( from ), ptr )) return DISCONNECTED;

			/* get next channel name */
			ptr = strtok( NULL, "," );
		}
		return CONNECTED;
	}

	chan = Channel_First( );
	while( chan )
	{
		if( ! IRC_Send_NAMES( from, chan )) return DISCONNECTED;

		chan = Channel_Next( chan );
	}

	/* Now print all clients which are not in any channel */
	c = Client_First( );
	snprintf( rpl, sizeof( rpl ), RPL_NAMREPLY_MSG, Client_ID( from ), "*", "*" );
	while( c )
	{
		if(( Client_Type( c ) == CLIENT_USER ) && ( Channel_FirstChannelOf( c ) == NULL ) && ( ! strchr( Client_Modes( c ), 'i' )))
		{
			/* its a user, concatenate ... */
			if( rpl[strlen( rpl ) - 1] != ':' ) strlcat( rpl, " ", sizeof( rpl ));
			strlcat( rpl, Client_ID( c ), sizeof( rpl ));

			if( strlen( rpl ) > ( LINE_LEN - CLIENT_NICK_LEN - 4 ))
			{
				/* Line is gwoing too long, send now */
				if( ! IRC_WriteStrClient( from, "%s", rpl )) return DISCONNECTED;
				snprintf( rpl, sizeof( rpl ), RPL_NAMREPLY_MSG, Client_ID( from ), "*", "*" );
			}
		}

		c = Client_Next( c );
	}
	if( rpl[strlen( rpl ) - 1] != ':')
	{
		if( ! IRC_WriteStrClient( from, "%s", rpl )) return DISCONNECTED;
	}

	IRC_SetPenalty( from, 1 );
	return IRC_WriteStrClient( from, RPL_ENDOFNAMES_MSG, Client_ID( from ), "*" );
} /* IRC_NAMES */


static unsigned int
t_diff(time_t *t, const time_t d)
{
	time_t diff, remain;

	diff = *t / d;
	remain = diff * d;
	*t -= remain;

	return (unsigned int)diff;
}


static unsigned int
uptime_days(time_t *now)
{
	return t_diff(now, 60 * 60 * 24);
}


static unsigned int
uptime_hrs(time_t *now)
{
	return t_diff(now, 60 * 60);
}


static unsigned int
uptime_mins(time_t *now)
{
	 return t_diff(now, 60);
}


/**
 * Handler for the IRC command "STATS".
 * See RFC 2812 section 3.4.4.
 */
GLOBAL bool
IRC_STATS( CLIENT *Client, REQUEST *Req )
{
	CLIENT *from, *target, *cl;
	CONN_ID con;
	char query;
	COMMAND *cmd;
	time_t time_now;
	unsigned int days, hrs, mins;
	struct list_head *list;
	struct list_elem *list_item;

	assert(Client != NULL);
	assert(Req != NULL);

	if (Req->argc > 2)
		return IRC_WriteStrClient(Client, ERR_NEEDMOREPARAMS_MSG,
					  Client_ID(Client), Req->command);

	/* use prefix to determine "From" */
	if (Client_Type(Client) == CLIENT_SERVER)
		from = Client_Search(Req->prefix);
	else
		from = Client;

	if (!from)
		return IRC_WriteStrClient(Client, ERR_NOSUCHNICK_MSG,
					  Client_ID(Client), Req->prefix);

	if (Req->argc == 2) {
		/* forward to another server? */
		target = Client_Search(Req->argv[1]);
		if ((!target) || (Client_Type(target) != CLIENT_SERVER))
			return IRC_WriteStrClient(from, ERR_NOSUCHSERVER_MSG,
						 Client_ID(from), Req->argv[1]);

		if (target != Client_ThisServer()) {
			/* forward to another server */
			return IRC_WriteStrClientPrefix(target, from,
				     "STATS %s %s", Req->argv[0], Req->argv[1]);
		}
	}

	if (Req->argc > 0)
		query = Req->argv[0][0] ? Req->argv[0][0] : '*';
	else
		query = '*';

	switch (query) {
	case 'g':	/* Network-wide bans ("G-Lines") */
	case 'G':
	case 'k':	/* Server-local bans ("K-Lines") */
	case 'K':
		if (!Client_HasMode(from, 'o'))
		    return IRC_WriteStrClient(from, ERR_NOPRIVILEGES_MSG,
					      Client_ID(from));
		if (query == 'g' || query == 'G')
			list = Class_GetList(CLASS_GLINE);
		else
			list = Class_GetList(CLASS_KLINE);
			list_item = Lists_GetFirst(list);
			while (list_item) {
				if (!IRC_WriteStrClient(from, RPL_STATSXLINE_MSG,
						Client_ID(from), query,
						Lists_GetMask(list_item),
						Lists_GetValidity(list_item),
						Lists_GetReason(list_item)))
					return DISCONNECTED;
				list_item = Lists_GetNext(list_item);
			}
		break;
	case 'l':	/* Link status (servers and own link) */
	case 'L':
		time_now = time(NULL);
		for (con = Conn_First(); con != NONE; con = Conn_Next(con)) {
			cl = Conn_GetClient(con);
			if (!cl)
				continue;
			if ((Client_Type(cl) == CLIENT_SERVER)
			    || (cl == Client)) {
				/* Server link or our own connection */
#ifdef ZLIB
				if (Conn_Options(con) & CONN_ZIP) {
					if (!IRC_WriteStrClient
					    (from, RPL_STATSLINKINFOZIP_MSG,
					     Client_ID(from), Client_Mask(cl),
					     Conn_SendQ(con), Conn_SendMsg(con),
					     Zip_SendBytes(con),
					     Conn_SendBytes(con),
					     Conn_RecvMsg(con),
					     Zip_RecvBytes(con),
					     Conn_RecvBytes(con),
					     (long)(time_now - Conn_StartTime(con))))
						return DISCONNECTED;
					continue;
				}
#endif
				if (!IRC_WriteStrClient
				    (from, RPL_STATSLINKINFO_MSG,
				     Client_ID(from), Client_Mask(cl),
				     Conn_SendQ(con), Conn_SendMsg(con),
				     Conn_SendBytes(con), Conn_RecvMsg(con),
				     Conn_RecvBytes(con),
				     (long)(time_now - Conn_StartTime(con))))
					return DISCONNECTED;
			}
		}
		break;
	case 'm':	/* IRC command status (usage count) */
	case 'M':
		cmd = Parse_GetCommandStruct();
		for (; cmd->name; cmd++) {
			if (cmd->lcount == 0 && cmd->rcount == 0)
				continue;
			if (!IRC_WriteStrClient
			    (from, RPL_STATSCOMMANDS_MSG, Client_ID(from),
			     cmd->name, cmd->lcount, cmd->bytes, cmd->rcount))
				return DISCONNECTED;
		}
		break;
	case 'u':	/* Server uptime */
	case 'U':
		time_now = time(NULL) - NGIRCd_Start;
		days = uptime_days(&time_now);
		hrs = uptime_hrs(&time_now);
		mins = uptime_mins(&time_now);
		if (!IRC_WriteStrClient(from, RPL_STATSUPTIME, Client_ID(from),
				       days, hrs, mins, (unsigned int)time_now))
			return DISCONNECTED;
		break;
	}

	IRC_SetPenalty(from, 2);
	return IRC_WriteStrClient(from, RPL_ENDOFSTATS_MSG,
				  Client_ID(from), query);
} /* IRC_STATS */


/**
 * Handler for the IRC command "SUMMON".
 * See RFC 2812 section 4.5. ngIRCd doesn't implement this functionality and
 * therefore answers with ERR_SUMMONDISABLED.
 */
GLOBAL bool
IRC_SUMMON(CLIENT * Client, UNUSED REQUEST * Req)
{
	return IRC_WriteStrClient(Client, ERR_SUMMONDISABLED_MSG,
				  Client_ID(Client));
} /* IRC_SUMMON */


GLOBAL bool
IRC_TIME( CLIENT *Client, REQUEST *Req )
{
	CLIENT *from, *target;
	char t_str[64];
	time_t t;

	assert( Client != NULL );
	assert( Req != NULL );

	if( Req->argc > 1 ) return IRC_WriteStrClient( Client, ERR_NEEDMOREPARAMS_MSG, Client_ID( Client ), Req->command );

	if( Client_Type( Client ) == CLIENT_SERVER ) from = Client_Search( Req->prefix );
	else from = Client;
	if( ! from ) return IRC_WriteStrClient( Client, ERR_NOSUCHNICK_MSG, Client_ID( Client ), Req->prefix );

	if( Req->argc == 1 )
	{
		target = Client_Search( Req->argv[0] );
		if(( ! target ) || ( Client_Type( target ) != CLIENT_SERVER )) return IRC_WriteStrClient( Client, ERR_NOSUCHSERVER_MSG, Client_ID( Client ), Req->argv[0] );

		if( target != Client_ThisServer( ))
		{
			return IRC_WriteStrClientPrefix( target, from, "TIME %s", Req->argv[0] );
		}
	}

	t = time( NULL );
	(void)strftime( t_str, 60, "%A %B %d %Y -- %H:%M %Z", localtime( &t ));
	return IRC_WriteStrClient( from, RPL_TIME_MSG, Client_ID( from ), Client_ID( Client_ThisServer( )), t_str );
} /* IRC_TIME */


/**
 * Handler for the IRC command "USERHOST".
 * See RFC 2812 section 4.8.
 */
GLOBAL bool
IRC_USERHOST(CLIENT *Client, REQUEST *Req)
{
	char rpl[COMMAND_LEN];
	CLIENT *c;
	int max, i;

	assert(Client != NULL);
	assert(Req != NULL);

	if ((Req->argc < 1))
		return IRC_WriteStrClient(Client, ERR_NEEDMOREPARAMS_MSG,
					  Client_ID(Client), Req->command);

	if (Req->argc > 5)
		max = 5;
	else
		max = Req->argc;

	strlcpy(rpl, RPL_USERHOST_MSG, sizeof rpl);
	for (i = 0; i < max; i++) {
		c = Client_Search(Req->argv[i]);
		if (c && (Client_Type(c) == CLIENT_USER)) {
			/* This Nick is "online" */
			strlcat(rpl, Client_ID(c), sizeof(rpl));
			if (Client_HasMode(c, 'o'))
				strlcat(rpl, "*", sizeof(rpl));
			strlcat(rpl, "=", sizeof(rpl));
			if (Client_HasMode(c, 'a'))
				strlcat(rpl, "-", sizeof(rpl));
			else
				strlcat(rpl, "+", sizeof(rpl));
			strlcat(rpl, Client_User(c), sizeof(rpl));
			strlcat(rpl, "@", sizeof(rpl));
			strlcat(rpl, Client_HostnameCloaked(c), sizeof(rpl));
			strlcat(rpl, " ", sizeof(rpl));
		}
	}
	ngt_TrimLastChr(rpl, ' ');

	return IRC_WriteStrClient(Client, rpl, Client_ID(Client));
} /* IRC_USERHOST */


/**
 * Handler for the IRC command "USERS".
 * See RFC 2812 section 4.6. As suggested there the command is disabled.
 */
GLOBAL bool
IRC_USERS(CLIENT * Client, UNUSED REQUEST * Req)
{
	return IRC_WriteStrClient(Client, ERR_USERSDISABLED_MSG,
				  Client_ID(Client));
} /* IRC_USERS */


GLOBAL bool
IRC_VERSION( CLIENT *Client, REQUEST *Req )
{
	CLIENT *target, *prefix;

	assert( Client != NULL );
	assert( Req != NULL );

	if(( Req->argc > 1 )) return IRC_WriteStrClient( Client, ERR_NEEDMOREPARAMS_MSG, Client_ID( Client ), Req->command );

	/* Ziel suchen */
	if( Req->argc == 1 ) target = Client_Search( Req->argv[0] );
	else target = Client_ThisServer( );

	/* Prefix ermitteln */
	if( Client_Type( Client ) == CLIENT_SERVER ) prefix = Client_Search( Req->prefix );
	else prefix = Client;
	if( ! prefix ) return IRC_WriteStrClient( Client, ERR_NOSUCHNICK_MSG, Client_ID( Client ), Req->prefix );

	/* An anderen Server weiterleiten? */
	if( target != Client_ThisServer( ))
	{
		if(( ! target ) || ( Client_Type( target ) != CLIENT_SERVER )) return IRC_WriteStrClient( prefix, ERR_NOSUCHSERVER_MSG, Client_ID( prefix ), Req->argv[0] );

		/* forwarden */
		IRC_WriteStrClientPrefix( target, prefix, "VERSION %s", Req->argv[0] );
		return CONNECTED;
	}

	/* send version information */
	IRC_SetPenalty(Client, 1);
	return IRC_WriteStrClient(Client, RPL_VERSION_MSG, Client_ID(prefix),
				  PACKAGE_NAME, PACKAGE_VERSION,
				  NGIRCd_DebugLevel, Conf_ServerName,
				  NGIRCd_VersionAddition);
} /* IRC_VERSION */


static bool
write_whoreply(CLIENT *Client, CLIENT *c, const char *channelname, const char *flags)
{
	return IRC_WriteStrClient(Client, RPL_WHOREPLY_MSG, Client_ID(Client),
				  channelname, Client_User(c),
				  Client_HostnameCloaked(c),
				  Client_ID(Client_Introducer(c)), Client_ID(c),
				  flags, Client_Hops(c), Client_Info(c));
}


static const char *
who_flags_status(const char *client_modes)
{
	if (strchr(client_modes, 'a'))
		return "G"; /* away */
	return "H";
}


/**
 * Return channel user mode prefix(es).
 *
 * @param Client The client requesting the mode prefixes.
 * @param chan_user_modes String with channel user modes.
 * @param str String buffer to which the prefix(es) will be appended.
 * @param len Size of "str" buffer.
 * @return Pointer to "str".
 */
static char *
who_flags_qualifier(CLIENT *Client, const char *chan_user_modes,
		    char *str, size_t len)
{
	assert(Client != NULL);

	if (Client_Cap(Client) & CLIENT_CAP_MULTI_PREFIX) {
		if (strchr(chan_user_modes, 'q'))
			strlcat(str, "~", len);
		if (strchr(chan_user_modes, 'a'))
			strlcat(str, "&", len);
		if (strchr(chan_user_modes, 'o'))
			strlcat(str, "@", len);
		if (strchr(chan_user_modes, 'h'))
			strlcat(str, "%", len);
		if (strchr(chan_user_modes, 'v'))
			strlcat(str, "+", len);

		return str;
	}

	if (strchr(chan_user_modes, 'q'))
		strlcat(str, "~", len);
	else if (strchr(chan_user_modes, 'a'))
		strlcat(str, "&", len);
	else if (strchr(chan_user_modes, 'o'))
		strlcat(str, "@", len);
	else if (strchr(chan_user_modes, 'h'))
		strlcat(str, "%", len);
	else if (strchr(chan_user_modes, 'v'))
		strlcat(str, "+", len);

	return str;
}


/**
 * Send WHO reply for a "channel target" ("WHO #channel").
 *
 * @param Client Client requesting the information.
 * @param Chan Channel being requested.
 * @param OnlyOps Only display IRC operators.
 * @return CONNECTED or DISCONNECTED.
 */
static bool
IRC_WHO_Channel(CLIENT *Client, CHANNEL *Chan, bool OnlyOps)
{
	bool is_visible, is_member, is_ircop;
	CL2CHAN *cl2chan;
	const char *client_modes;
	char flags[10];
	CLIENT *c;
	int count = 0;

	assert( Client != NULL );
	assert( Chan != NULL );

	IRC_SetPenalty(Client, 1);

	is_member = Channel_IsMemberOf(Chan, Client);

	/* Secret channel? */
	if (!is_member && strchr(Channel_Modes(Chan), 's'))
		return IRC_WriteStrClient(Client, RPL_ENDOFWHO_MSG,
					  Client_ID(Client), Channel_Name(Chan));

	cl2chan = Channel_FirstMember(Chan);
	for (; cl2chan ; cl2chan = Channel_NextMember(Chan, cl2chan)) {
		c = Channel_GetClient(cl2chan);

		client_modes = Client_Modes(c);
		is_ircop = strchr(client_modes, 'o') != NULL;
		if (OnlyOps && !is_ircop)
			continue;

		is_visible = strchr(client_modes, 'i') == NULL;
		if (is_member || is_visible) {
			strcpy(flags, who_flags_status(client_modes));
			if (is_ircop)
				strlcat(flags, "*", sizeof(flags));

			who_flags_qualifier(Client, Channel_UserModes(Chan, c),
					    flags, sizeof(flags));

			if (!write_whoreply(Client, c, Channel_Name(Chan),
					    flags))
				return DISCONNECTED;
			count++;
		}
	}

	/* If there are a lot of clients, augment penalty a bit */
	if (count > MAX_RPL_WHO)
		IRC_SetPenalty(Client, 1);

	return IRC_WriteStrClient(Client, RPL_ENDOFWHO_MSG, Client_ID(Client),
				  Channel_Name(Chan));
}


/**
 * Send WHO reply for a "mask target" ("WHO m*sk").
 *
 * @param Client Client requesting the information.
 * @param Mask Mask being requested or NULL for "all" clients.
 * @param OnlyOps Only display IRC operators.
 * @return CONNECTED or DISCONNECTED.
 */
static bool
IRC_WHO_Mask(CLIENT *Client, char *Mask, bool OnlyOps)
{
	CLIENT *c;
	CL2CHAN *cl2chan;
	CHANNEL *chan;
	bool client_match, is_visible;
	char flags[4];
	int count = 0;

	assert (Client != NULL);

	if (Mask)
		ngt_LowerStr(Mask);

	IRC_SetPenalty(Client, 3);
	for (c = Client_First(); c != NULL; c = Client_Next(c)) {
		if (Client_Type(c) != CLIENT_USER)
			continue;

		if (OnlyOps && !Client_HasMode(c, 'o'))
			continue;

		if (Mask) {
			/* Match pattern against user host/server/name/nick */
			client_match = MatchCaseInsensitive(Mask,
						Client_Hostname(c));
			if (!client_match)
				client_match = MatchCaseInsensitive(Mask,
						Client_ID(Client_Introducer(c)));
			if (!client_match)
				client_match = MatchCaseInsensitive(Mask,
						Client_Info(c));
			if (!client_match)
				client_match = MatchCaseInsensitive(Mask,
						Client_ID(c));
			if (!client_match)
				continue;	/* no match: skip this client */
		}

		is_visible = !Client_HasMode(c, 'i');

		/* Target client is invisible, but mask matches exactly? */
		if (!is_visible && Mask && strcasecmp(Client_ID(c), Mask) == 0)
			is_visible = true;

		/* Target still invisible, but are both on the same channel? */
		if (!is_visible) {
			cl2chan = Channel_FirstChannelOf(Client);
			while (cl2chan && !is_visible) {
				chan = Channel_GetChannel(cl2chan);
				if (Channel_IsMemberOf(chan, c))
					is_visible = true;
				cl2chan = Channel_NextChannelOf(Client, cl2chan);
			}
		}

		if (!is_visible)	/* target user is not visible */
			continue;

		if (IRC_CheckListTooBig(Client, count, MAX_RPL_WHO, "WHO"))
			break;

		strcpy(flags, who_flags_status(Client_Modes(c)));
		if (strchr(Client_Modes(c), 'o'))
			strlcat(flags, "*", sizeof(flags));

		if (!write_whoreply(Client, c, "*", flags))
			return DISCONNECTED;
		count++;
	}

	return IRC_WriteStrClient(Client, RPL_ENDOFWHO_MSG, Client_ID(Client),
				  Mask ? Mask : "*");
}


/**
 * Handler for the IRC "WHO" command.
 *
 * See RFC 2812, 3.6.1 "Who query".
 *
 * @param Client The client from which this command has been received.
 * @param Req Request structure with prefix and all parameters.
 * @return CONNECTED or DISCONNECTED.
 */
GLOBAL bool
IRC_WHO(CLIENT *Client, REQUEST *Req)
{
	bool only_ops;
	CHANNEL *chan;

	assert (Client != NULL);
	assert (Req != NULL);

	if (Req->argc > 2)
		return IRC_WriteStrClient(Client, ERR_NEEDMOREPARAMS_MSG,
					  Client_ID(Client), Req->command);

	only_ops = false;

	if (Req->argc == 2) {
		if (strcmp(Req->argv[1], "o") == 0)
			only_ops = true;
#ifdef STRICT_RFC
		else
			return IRC_WriteStrClient(Client,
						  ERR_NEEDMOREPARAMS_MSG,
						  Client_ID(Client),
						  Req->command);
#endif
	}

	IRC_SetPenalty(Client, 1);
	if (Req->argc >= 1) {
		/* Channel or mask given */
		chan = Channel_Search(Req->argv[0]);
		if (chan) {
			/* Members of a channel have been requested */
			return IRC_WHO_Channel(Client, chan, only_ops);
		}
		if (strcmp(Req->argv[0], "0") != 0) {
			/* A mask has been given. But please note this RFC
			 * stupidity: "0" is same as no arguments ... */
			return IRC_WHO_Mask(Client, Req->argv[0], only_ops);
		}
	}

	/* No channel or (valid) mask given */
	IRC_SetPenalty(Client, 2);
	return IRC_WHO_Mask(Client, NULL, only_ops);
} /* IRC_WHO */


/**
 * Generate WHOIS reply of one actual client.
 *
 * @param Client The client from which this command has been received.
 * @param from The client requesting the information ("originator").
 * @param c The client of which information should be returned.
 * @return CONNECTED or DISCONNECTED.
 */
static bool
IRC_WHOIS_SendReply(CLIENT *Client, CLIENT *from, CLIENT *c)
{
	char str[LINE_LEN + 1];
	CL2CHAN *cl2chan;
	CHANNEL *chan;

	assert(Client != NULL);
	assert(from != NULL);
	assert(c != NULL);

	/* Nick, user, hostname and client info */
	if (!IRC_WriteStrClient(from, RPL_WHOISUSER_MSG, Client_ID(from),
				Client_ID(c), Client_User(c),
				Client_HostnameCloaked(c), Client_Info(c)))
		return DISCONNECTED;

	/* Server */
	if (!IRC_WriteStrClient(from, RPL_WHOISSERVER_MSG, Client_ID(from),
				Client_ID(c), Client_ID(Client_Introducer(c)),
				Client_Info(Client_Introducer(c))))
		return DISCONNECTED;

	/* Channels */
	snprintf(str, sizeof(str), RPL_WHOISCHANNELS_MSG,
		 Client_ID(from), Client_ID(c));
	cl2chan = Channel_FirstChannelOf(c);
	while (cl2chan) {
		chan = Channel_GetChannel(cl2chan);
		assert(chan != NULL);

		/* next */
		cl2chan = Channel_NextChannelOf(c, cl2chan);

		/* Secret channel? */
		if (strchr(Channel_Modes(chan), 's')
		    && !Channel_IsMemberOf(chan, Client))
			continue;

		/* Local channel and request is not from a user? */
		if (Client_Type(Client) == CLIENT_SERVER
		    && Channel_IsLocal(chan))
			continue;

		/* Concatenate channel names */
		if (str[strlen(str) - 1] != ':')
			strlcat(str, " ", sizeof(str));

		who_flags_qualifier(Client, Channel_UserModes(chan, c),
				    str, sizeof(str));
		strlcat(str, Channel_Name(chan), sizeof(str));

		if (strlen(str) > (LINE_LEN - CHANNEL_NAME_LEN - 4)) {
			/* Line becomes too long: send it! */
			if (!IRC_WriteStrClient(Client, "%s", str))
				return DISCONNECTED;
			snprintf(str, sizeof(str), RPL_WHOISCHANNELS_MSG,
				 Client_ID(from), Client_ID(c));
		}
	}
	if(str[strlen(str) - 1] != ':') {
		/* There is data left to send: */
		if (!IRC_WriteStrClient(Client, "%s", str))
			return DISCONNECTED;
	}

	/* IRC-Operator? */
	if (Client_HasMode(c, 'o') &&
	    !IRC_WriteStrClient(from, RPL_WHOISOPERATOR_MSG,
				Client_ID(from), Client_ID(c)))
		return DISCONNECTED;

	/* IRC-Bot? */
	if (Client_HasMode(c, 'B') &&
	    !IRC_WriteStrClient(from, RPL_WHOISBOT_MSG,
				Client_ID(from), Client_ID(c)))
		return DISCONNECTED;

	/* Connected using SSL? */
	if (Conn_UsesSSL(Client_Conn(c)) &&
	    !IRC_WriteStrClient(from, RPL_WHOISSSL_MSG, Client_ID(from),
				Client_ID(c)))
		return DISCONNECTED;

	/* Registered nick name? */
	if (Client_HasMode(c, 'R') &&
	    !IRC_WriteStrClient(from, RPL_WHOISREGNICK_MSG,
				Client_ID(from), Client_ID(c)))
		return DISCONNECTED;

	if (Client_Conn(c) > NONE && (Client_OperByMe(from) || from == c) &&
	    !IRC_WriteStrClient(from, RPL_WHOISHOST_MSG, Client_ID(from),
				Client_ID(c), Client_Hostname(c),
				Conn_GetIPAInfo(Client_Conn(c))))
		return DISCONNECTED;

	/* Idle and signon time (local clients only!) */
	if (!Conf_MorePrivacy && Client_Conn(c) > NONE &&
	    !IRC_WriteStrClient(from, RPL_WHOISIDLE_MSG,
				Client_ID(from), Client_ID(c),
				(unsigned long)Conn_GetIdle(Client_Conn(c)),
				(unsigned long)Conn_GetSignon(Client_Conn(c))))
		return DISCONNECTED;

	/* Away? */
	if (Client_HasMode(c, 'a') &&
	    !IRC_WriteStrClient(from, RPL_AWAY_MSG,
				Client_ID(from), Client_ID(c), Client_Away(c)))
		return DISCONNECTED;

	return CONNECTED;
} /* IRC_WHOIS_SendReply */


/**
 * Handler for the IRC "WHOIS" command.
 *
 * See RFC 2812, 3.6.2 "Whois query".
 *
 * @param Client	The client from which this command has been received.
 * @param Req		Request structure with prefix and all parameters.
 * @return		CONNECTED or DISCONNECTED.
 */
GLOBAL bool
IRC_WHOIS( CLIENT *Client, REQUEST *Req )
{
	CLIENT *from, *target, *c;
	unsigned int match_count = 0, found = 0;
	bool has_wildcards, is_remote;
	bool got_wildcard = false;
	char mask[COMMAND_LEN], *query;

	assert( Client != NULL );
	assert( Req != NULL );

	/* Bad number of parameters? */
	if (Req->argc < 1 || Req->argc > 2)
		return IRC_WriteStrClient(Client, ERR_NEEDMOREPARAMS_MSG,
					  Client_ID(Client), Req->command);

	/* Search sender of the WHOIS */
	if (Client_Type(Client) == CLIENT_SERVER) {
		from = Client_Search(Req->prefix);
	} else {
		IRC_SetPenalty(Client, 1);
		from = Client;
	}
	if (!from)
		return IRC_WriteStrClient(Client, ERR_NOSUCHNICK_MSG,
					  Client_ID(Client), Req->prefix);

	/* Get target server for this command */
	if (Req->argc > 1) {
		/* Search the target server, which can be specified as a
		 * nick name on that server as well: */
		target = Client_Search(Req->argv[0]);
		if (!target)
			return IRC_WriteStrClient(from, ERR_NOSUCHSERVER_MSG,
						Client_ID(from), Req->argv[0]);
	} else
		target = Client_ThisServer();
	assert(target != NULL);

	/* Forward to other server? */
	if (Client_NextHop(target) != Client_ThisServer() &&
	    Client_Type(Client_NextHop(target)) == CLIENT_SERVER)
		return IRC_WriteStrClientPrefix(target, from,
						"WHOIS %s :%s",
						Req->argv[0], Req->argv[1]);

	is_remote = Client_Conn(from) < 0;
	strlcpy(mask, Req->argv[Req->argc - 1], sizeof(mask));
	for (query = strtok(ngt_LowerStr(mask), ",");
			query && found < 3;
			query = strtok(NULL, ","), found++)
	{
		has_wildcards = query[strcspn(query, "*?")] != 0;
		/*
		 * follows ircd 2.10 implementation:
		 *  - handle up to 3 targets
		 *  - no wildcards for remote clients
		 *  - only one wildcard target per local client
		 *
		 *  Also, at most MAX_RPL_WHOIS matches are returned.
		 */
		if (!has_wildcards || is_remote) {
			c = Client_Search(query);
			if (c && Client_Type(c) == CLIENT_USER) {
				if (!IRC_WHOIS_SendReply(Client, from, c))
					return DISCONNECTED;
			} else {
				if (!IRC_WriteStrClient(Client,
							ERR_NOSUCHNICK_MSG,
							Client_ID(Client),
							query))
					return DISCONNECTED;
			}
			continue;
		}
		if (got_wildcard) {
			/* we already handled one wildcard query */
			if (!IRC_WriteStrClient(Client, ERR_NOSUCHNICK_MSG,
			     Client_ID(Client), query))
				return DISCONNECTED;
			continue;
		}
		got_wildcard = true;
		IRC_SetPenalty(Client, 3);

		for (c = Client_First(); c; c = Client_Next(c)) {
			if (IRC_CheckListTooBig(Client, match_count,
					    MAX_RPL_WHOIS, "WHOIS"))
				break;

			if (Client_Type(c) != CLIENT_USER)
				continue;
			if (!MatchCaseInsensitive(query, Client_ID(c)))
				continue;
			if (!IRC_WHOIS_SendReply(Client, from, c))
				return DISCONNECTED;

			match_count++;
		}

		if (match_count == 0)
			IRC_WriteStrClient(Client, ERR_NOSUCHNICK_MSG,
					   Client_ID(Client),
					   Req->argv[Req->argc - 1]);
	}
	return IRC_WriteStrClient(from, RPL_ENDOFWHOIS_MSG,
				  Client_ID(from), Req->argv[Req->argc - 1]);
} /* IRC_WHOIS */


static bool
WHOWAS_EntryWrite(CLIENT *prefix, WHOWAS *entry)
{
	char t_str[60];

	(void)strftime(t_str, sizeof(t_str), "%a %b %d %H:%M:%S %Y",
					localtime(&entry->time));

	if (!IRC_WriteStrClient(prefix, RPL_WHOWASUSER_MSG, Client_ID(prefix),
			entry->id, entry->user, entry->host, entry->info))
				return DISCONNECTED;

	return IRC_WriteStrClient(prefix, RPL_WHOISSERVER_MSG, Client_ID(prefix),
		  entry->id, entry->server, t_str);
}

/**
 * IRC "WHOWAS" function.
 * This function implements the IRC command "WHOWHAS". It handles local
 * requests and request that should be forwarded to other servers.
 */
GLOBAL bool
IRC_WHOWAS( CLIENT *Client, REQUEST *Req )
{
	CLIENT *target, *prefix;
	WHOWAS *whowas;
	char tok_buf[COMMAND_LEN];
	int max, last, count, i, nc;
	const char *nick;

	assert( Client != NULL );
	assert( Req != NULL );

	/* Do not reveal any info on disconnected users? */
	if (Conf_MorePrivacy)
		return CONNECTED;

	/* Wrong number of parameters? */
	if (Req->argc > 3)
		return IRC_WriteStrClient(Client, ERR_NEEDMOREPARAMS_MSG,
					Client_ID(Client), Req->command);
	if (Req->argc < 1)
		return IRC_WriteStrClient(Client, ERR_NONICKNAMEGIVEN_MSG, Client_ID(Client));

	/* Search target */
	if (Req->argc == 3)
		target = Client_Search(Req->argv[2]);
	else
		target = Client_ThisServer();

	/* Get prefix */
	if (Client_Type(Client) == CLIENT_SERVER)
		prefix = Client_Search(Req->prefix);
	else
		prefix = Client;

	if (!prefix)
		return IRC_WriteStrClient(Client, ERR_NOSUCHNICK_MSG,
						Client_ID(Client), Req->prefix);

	/* Forward to other server? */
	if (target != Client_ThisServer()) {
		if (!target || (Client_Type(target) != CLIENT_SERVER))
			return IRC_WriteStrClient(prefix, ERR_NOSUCHSERVER_MSG,
					Client_ID(prefix), Req->argv[2]);

		/* Forward */
		IRC_WriteStrClientPrefix( target, prefix, "WHOWAS %s %s %s",
					  Req->argv[0], Req->argv[1],
					  Req->argv[2] );
		return CONNECTED;
	}

	whowas = Client_GetWhowas( );
	last = Client_GetLastWhowasIndex( );
	if (last < 0)
		last = 0;

	max = DEF_RPL_WHOWAS;
	if (Req->argc > 1) {
		max = atoi(Req->argv[1]);
		if (max < 1)
			max = MAX_RPL_WHOWAS;
	}

	/*
	 * Break up the nick argument into a list of nicks, if applicable
	 * Can't modify Req->argv[0] because we need it for RPL_ENDOFWHOWAS_MSG.
	 */
	strlcpy(tok_buf, Req->argv[0], sizeof(tok_buf));
	nick = strtok(tok_buf, ",");

	for (i=last, count=0; nick != NULL ; nick = strtok(NULL, ",")) {
		nc = 0;
		do {
			/* Used entry? */
			if (whowas[i].time > 0 && strcasecmp(nick, whowas[i].id) == 0) {
				if (!WHOWAS_EntryWrite(prefix, &whowas[i]))
					return DISCONNECTED;
				nc++;
				count++;
			}
			/* previous entry */
			i--;

			/* "underflow", wrap around */
			if (i < 0)
				i = MAX_WHOWAS - 1;

			if (nc && count >= max)
				break;
		} while (i != last);

		if (nc == 0 && !IRC_WriteStrClient(prefix, ERR_WASNOSUCHNICK_MSG,
						Client_ID(prefix), nick))
			return DISCONNECTED;
	}
	return IRC_WriteStrClient(prefix, RPL_ENDOFWHOWAS_MSG, Client_ID(prefix), Req->argv[0]);
} /* IRC_WHOWAS */


/**
 * Send LUSERS reply to a client.
 *
 * @param Client The receipient of the information.
 * @return CONNECTED or DISCONNECTED.
 */
GLOBAL bool
IRC_Send_LUSERS(CLIENT *Client)
{
	unsigned long cnt;
#ifndef STRICT_RFC
	unsigned long max;
#endif

	assert(Client != NULL);

	/* Users, services and serevers in the network */
	if (!IRC_WriteStrClient(Client, RPL_LUSERCLIENT_MSG, Client_ID(Client),
				Client_UserCount(), Client_ServiceCount(),
				Client_ServerCount()))
		return DISCONNECTED;

	/* Number of IRC operators */
	cnt = Client_OperCount( );
	if (cnt > 0) {
		if (!IRC_WriteStrClient(Client, RPL_LUSEROP_MSG,
					Client_ID(Client), cnt))
			return DISCONNECTED;
	}

	/* Unknown connections */
	cnt = Client_UnknownCount( );
	if (cnt > 0) {
		if (!IRC_WriteStrClient(Client, RPL_LUSERUNKNOWN_MSG,
					Client_ID(Client), cnt))
			return DISCONNECTED;
	}

	/* Number of created channels */
	if (!IRC_WriteStrClient(Client, RPL_LUSERCHANNELS_MSG,
				Client_ID(Client),
				Channel_CountVisible(Client)))
		return DISCONNECTED;

	/* Number of local users, services and servers */
	if (!IRC_WriteStrClient(Client, RPL_LUSERME_MSG, Client_ID(Client),
				Client_MyUserCount(), Client_MyServiceCount(),
				Client_MyServerCount()))
		return DISCONNECTED;

#ifndef STRICT_RFC
	/* Maximum number of local users */
	cnt = Client_MyUserCount();
	max = Client_MyMaxUserCount();
	if (! IRC_WriteStrClient(Client, RPL_LOCALUSERS_MSG, Client_ID(Client),
			cnt, max, cnt, max))
		return DISCONNECTED;
	/* Maximum number of users in the network */
	cnt = Client_UserCount();
	max = Client_MaxUserCount();
	if(! IRC_WriteStrClient(Client, RPL_NETUSERS_MSG, Client_ID(Client),
			cnt, max, cnt, max))
		return DISCONNECTED;
	/* Connection counters */
	if (! IRC_WriteStrClient(Client, RPL_STATSCONN_MSG, Client_ID(Client),
			Conn_CountMax(), Conn_CountAccepted()))
		return DISCONNECTED;
#endif

	return CONNECTED;
} /* IRC_Send_LUSERS */


static bool
Show_MOTD_Start(CLIENT *Client)
{
	return IRC_WriteStrClient(Client, RPL_MOTDSTART_MSG,
		Client_ID( Client ), Client_ID( Client_ThisServer( )));
}

static bool
Show_MOTD_Sendline(CLIENT *Client, const char *msg)
{
	return IRC_WriteStrClient(Client, RPL_MOTD_MSG, Client_ID( Client ), msg);
}

static bool
Show_MOTD_End(CLIENT *Client)
{
	if (!IRC_WriteStrClient(Client, RPL_ENDOFMOTD_MSG, Client_ID(Client)))
		return DISCONNECTED;

	if (*Conf_CloakHost)
		return IRC_WriteStrClient(Client, RPL_HOSTHIDDEN_MSG,
					  Client_ID(Client),
					  Client_Hostname(Client));

	return CONNECTED;
}

#ifdef SSL_SUPPORT
static bool Show_MOTD_SSLInfo(CLIENT *Client)
{
	bool ret = true;
	char buf[COMMAND_LEN] = "Connected using Cipher ";

	if (!Conn_GetCipherInfo(Client_Conn(Client), buf + 23, sizeof buf - 23))
		return true;

	if (!Show_MOTD_Sendline(Client, buf))
		ret = false;

	return ret;
}
#else
static inline bool
Show_MOTD_SSLInfo(UNUSED CLIENT *c)
{ return true; }
#endif

GLOBAL bool
IRC_Show_MOTD( CLIENT *Client )
{
	const char *line;
	size_t len_tot, len_str;

	assert( Client != NULL );

	len_tot = array_bytes(&Conf_Motd);
	if (len_tot == 0 && !Conn_UsesSSL(Client_Conn(Client)))
		return IRC_WriteStrClient(Client, ERR_NOMOTD_MSG, Client_ID(Client));

	if (!Show_MOTD_Start(Client))
		return DISCONNECTED;

	line = array_start(&Conf_Motd);
	while (len_tot > 0) {
		len_str = strlen(line) + 1;

		assert(len_tot >= len_str);
		len_tot -= len_str;

		if (!Show_MOTD_Sendline(Client, line))
			return DISCONNECTED;
		line += len_str;
	}

	if (!Show_MOTD_SSLInfo(Client))
		return DISCONNECTED;
	return Show_MOTD_End(Client);
} /* IRC_Show_MOTD */


/**
 * Send NAMES reply for a specific client and channel.
 *
 * @param Client The client requesting the NAMES information.
 * @param Chan The channel
 * @return CONNECTED or DISCONNECTED.
 */
GLOBAL bool
IRC_Send_NAMES(CLIENT * Client, CHANNEL * Chan)
{
	bool is_visible, is_member;
	char str[LINE_LEN + 1];
	CL2CHAN *cl2chan;
	CLIENT *cl;

	assert(Client != NULL);
	assert(Chan != NULL);

	if (Channel_IsMemberOf(Chan, Client))
		is_member = true;
	else
		is_member = false;

	/* Do not print info on channel memberships to anyone that is not member? */
	if (Conf_MorePrivacy && !is_member)
		return CONNECTED;

	/* Secret channel? */
	if (!is_member && strchr(Channel_Modes(Chan), 's'))
		return CONNECTED;

	snprintf(str, sizeof(str), RPL_NAMREPLY_MSG, Client_ID(Client), "=",
		 Channel_Name(Chan));
	cl2chan = Channel_FirstMember(Chan);
	while (cl2chan) {
		cl = Channel_GetClient(cl2chan);

		if (strchr(Client_Modes(cl), 'i'))
			is_visible = false;
		else
			is_visible = true;

		if (is_member || is_visible) {
			if (str[strlen(str) - 1] != ':')
				strlcat(str, " ", sizeof(str));
<<<<<<< HEAD
			if (Client_Cap(Client) & CLIENT_CAP_MULTI_PREFIX && 
					strchr(Channel_UserModes(Chan, cl), 'o') &&
					strchr(Channel_UserModes(Chan, cl), 'v')) {
				strlcat(str, "@+", sizeof(str));
			} else {
				if (strchr(Channel_UserModes(Chan, cl), 'o'))
					strlcat(str, "@", sizeof(str));
				else if (strchr(Channel_UserModes(Chan, cl), 'v'))
					strlcat(str, "+", sizeof(str));
			}
=======

			who_flags_qualifier(Client, Channel_UserModes(Chan, cl),
					    str, sizeof(str));
>>>>>>> 1f2aa4da
			strlcat(str, Client_ID(cl), sizeof(str));

			if (strlen(str) > (LINE_LEN - CLIENT_NICK_LEN - 4)) {
				if (!IRC_WriteStrClient(Client, "%s", str))
					return DISCONNECTED;
				snprintf(str, sizeof(str), RPL_NAMREPLY_MSG,
					 Client_ID(Client), "=",
					 Channel_Name(Chan));
			}
		}

		cl2chan = Channel_NextMember(Chan, cl2chan);
	}
	if (str[strlen(str) - 1] != ':') {
		if (!IRC_WriteStrClient(Client, "%s", str))
			return DISCONNECTED;
	}

	return CONNECTED;
} /* IRC_Send_NAMES */


/**
 * Send the ISUPPORT numeric (005).
 * This numeric indicates the features that are supported by this server.
 * See <http://www.irc.org/tech_docs/005.html> for details.
 */
GLOBAL bool
IRC_Send_ISUPPORT(CLIENT * Client)
{
	if (!IRC_WriteStrClient(Client, RPL_ISUPPORT1_MSG, Client_ID(Client),
				Conf_MaxJoins))
		return DISCONNECTED;
	return IRC_WriteStrClient(Client, RPL_ISUPPORT2_MSG, Client_ID(Client),
				  CHANNEL_NAME_LEN - 1, Conf_MaxNickLength - 1,
				  COMMAND_LEN - 23, CLIENT_AWAY_LEN - 1,
				  COMMAND_LEN - 113, MAX_HNDL_MODES_ARG,
				  MAX_HNDL_CHANNEL_LISTS);
} /* IRC_Send_ISUPPORT */


/* -eof- */<|MERGE_RESOLUTION|>--- conflicted
+++ resolved
@@ -1619,22 +1619,9 @@
 		if (is_member || is_visible) {
 			if (str[strlen(str) - 1] != ':')
 				strlcat(str, " ", sizeof(str));
-<<<<<<< HEAD
-			if (Client_Cap(Client) & CLIENT_CAP_MULTI_PREFIX && 
-					strchr(Channel_UserModes(Chan, cl), 'o') &&
-					strchr(Channel_UserModes(Chan, cl), 'v')) {
-				strlcat(str, "@+", sizeof(str));
-			} else {
-				if (strchr(Channel_UserModes(Chan, cl), 'o'))
-					strlcat(str, "@", sizeof(str));
-				else if (strchr(Channel_UserModes(Chan, cl), 'v'))
-					strlcat(str, "+", sizeof(str));
-			}
-=======
 
 			who_flags_qualifier(Client, Channel_UserModes(Chan, cl),
 					    str, sizeof(str));
->>>>>>> 1f2aa4da
 			strlcat(str, Client_ID(cl), sizeof(str));
 
 			if (strlen(str) > (LINE_LEN - CLIENT_NICK_LEN - 4)) {
