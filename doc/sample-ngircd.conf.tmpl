--- conflicted
+++ resolved
@@ -154,17 +154,15 @@
 	# maximum nick name length!
 	;MaxNickLength = 9
 
-<<<<<<< HEAD
 	# Normally ngIRCd doesn't send any messages to a client until it is
 	# registered. Enable this option to let the daemon send "NOTICE AUTH"
 	# messages to clients while connecting.
 	;NoticeAuth = no
-=======
+
 	# Let ngIRCd send an "authentication PING" when a new client connects,
 	# and register this client only after receiving the corresponding
 	# "PONG" reply.
 	;RequireAuthPing = no
->>>>>>> fc0b0261
 
 	# Set this hostname for every client instead of the real one.
 	# Please note: don't use the percentage sign ("%"), it is reserved for
