--- conflicted
+++ resolved
@@ -251,16 +251,12 @@
 note that all servers in an IRC network MUST use the same maximum nick name
 length!
 .TP
-<<<<<<< HEAD
-\fBCloakHost\fR (string)
-=======
 \fBNoticeAuth\fR (boolean)
 Normally ngIRCd doesn't send any messages to a client until it is registered.
 Enable this option to let the daemon send "NOTICE AUTH" messages to clients
 while connecting. Default: no.
 .TP
-\fBCloakHost\fR
->>>>>>> 680db675
+\fBCloakHost\fR (string)
 Set this hostname for every client instead of the real one. Default: empty,
 don't change.
 .PP
